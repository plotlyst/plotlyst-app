"""
Plotlyst
Copyright (C) 2021-2022  Zsolt Kovari

This file is part of Plotlyst.

Plotlyst is free software: you can redistribute it and/or modify
it under the terms of the GNU General Public License as published by
the Free Software Foundation, either version 3 of the License, or
(at your option) any later version.

Plotlyst is distributed in the hope that it will be useful,
but WITHOUT ANY WARRANTY; without even the implied warranty of
MERCHANTABILITY or FITNESS FOR A PARTICULAR PURPOSE.  See the
GNU General Public License for more details.

You should have received a copy of the GNU General Public License
along with this program.  If not, see <https://www.gnu.org/licenses/>.
"""

import uuid
from dataclasses import dataclass, field
from enum import Enum
from typing import List, Any, Dict, Optional

from PyQt6.QtCore import Qt
from dataclasses_json import config
from overrides import overrides


def exclude_if_empty(value):
    return not value


def exclude_if_true(value):
    return value is True


def exclude_if_false(value):
    return value is False


def exclude_if_black(value):
    return value == 'black'


class SelectionItemType(Enum):
    CHOICE = 0
    SEPARATOR = 1


def exclude_if_choice(value):
    return value == SelectionItemType.CHOICE


@dataclass
class SelectionItem:
    text: str
    type: SelectionItemType = field(default=SelectionItemType.CHOICE, metadata=config(exclude=exclude_if_choice))
    icon: str = field(default='', metadata=config(exclude=exclude_if_empty))
    icon_color: str = field(default='black', metadata=config(exclude=exclude_if_black))
    color_hexa: str = field(default='', metadata=config(exclude=exclude_if_empty))
    meta: Dict[str, Any] = field(default_factory=dict, metadata=config(exclude=exclude_if_empty))

    @overrides
    def __hash__(self):
        return hash(self.text)


class TemplateFieldType(Enum):
    TEXT = 0
    SMALL_TEXT = 1
    TEXT_SELECTION = 2
    BUTTON_SELECTION = 3
    NUMERIC = 4
    IMAGE = 5
    LABELS = 6
    DISPLAY_SUBTITLE = 7
    DISPLAY_LABEL = 8
    DISPLAY_LINE = 9
    DISPLAY_HEADER = 10
    DISPLAY_ICON = 11
    COMPLEX = 12


class SelectionType(Enum):
    SINGLE_LIST = 0
    CHECKBOX = 1
    CHECKED_BUTTON = 2
    TAGS = 3


@dataclass
class TemplateField:
    name: str
    type: TemplateFieldType
    id: uuid.UUID = field(default_factory=uuid.uuid4)
    description: str = field(default='', metadata=config(exclude=exclude_if_empty))
    emoji: str = field(default='', metadata=config(exclude=exclude_if_empty))
    placeholder: str = field(default='', metadata=config(exclude=exclude_if_empty))
    selections: List[SelectionItem] = field(default_factory=list)
    required: bool = field(default=False, metadata=config(exclude=exclude_if_false))
    exclusive: bool = field(default=False, metadata=config(exclude=exclude_if_false))
    enabled: bool = field(default=True, metadata=config(exclude=exclude_if_true))
    custom: bool = field(default=False, metadata=config(exclude=exclude_if_false))
    min_value: int = field(default=0, metadata=config(exclude=exclude_if_empty))
    max_value = 2_147_483_647
    compact: bool = field(default=False, metadata=config(exclude=exclude_if_false))
    show_label: bool = field(default=True, metadata=config(exclude=exclude_if_true))
    color: str = field(default='', metadata=config(exclude=exclude_if_empty))
    has_notes: bool = field(default=False, metadata=config(exclude=exclude_if_false))

    @overrides
    def __hash__(self):
        return hash(str(self.id))


age_field = TemplateField(name='Age', type=TemplateFieldType.NUMERIC,
                          id=uuid.UUID('7c8fccb8-9228-495a-8edd-3f991ebeed4b'), emoji=':birthday_cake:',
                          show_label=False, compact=True, placeholder='Age')

enneagram_field = TemplateField(name='Enneagram', type=TemplateFieldType.TEXT_SELECTION,
                                id=uuid.UUID('be281490-c1b7-413c-b519-f780dbdafaeb'),
                                selections=[SelectionItem('Perfectionist', icon='mdi.numeric-1-circle',
                                                          icon_color='#1f487e',
                                                          meta={'positive': ['Rational', 'Principled', 'Objective',
                                                                             'Structured'],
                                                                'negative': ['Strict'],
                                                                'desire': 'Being good, balanced, have integrity',
                                                                'fear': 'Being incorrect, corrupt, evil',
                                                                'number': 1}),
                                            SelectionItem('Giver', icon='mdi.numeric-2-circle',
                                                          icon_color='#7ae7c7',
                                                          meta={'positive': ['Generous', 'Warm', 'Caring'],
                                                                'negative': ['Possessive'],
                                                                'desire': 'To be loved and appreciated',
                                                                'fear': 'Being unloved, unwanted',
                                                                'number': 2}
                                                          ),
                                            SelectionItem('Achiever', icon='mdi.numeric-3-circle',
                                                          icon_color='#297045',
                                                          meta={'positive': ['Pragmatic', 'Driven', 'Ambitious'],
                                                                'negative': ['Image-conscious'],
                                                                'desire': 'Be valuable and worthwhile',
                                                                'fear': 'Being worthless',
                                                                'number': 3}
                                                          ),
                                            SelectionItem('Individualist', icon='mdi.numeric-4-circle',
                                                          icon_color='#4d8b31',
                                                          meta={'positive': ['Self-aware', 'Sensitive', 'Expressive'],
                                                                'negative': ['Temperamental'],
                                                                'desire': 'Express their individuality',
                                                                'fear': 'Having no identity or significance',
                                                                'number': 4}
                                                          ),
                                            SelectionItem('Investigator', icon='mdi.numeric-5-circle',
                                                          icon_color='#ffc600',
                                                          meta={'positive': ['Perceptive', 'Curious', 'Innovative'],
                                                                'negative': ['Isolated'],
                                                                'desire': 'Be competent',
                                                                'fear': 'Being useless, incompetent',
                                                                'number': 5}
                                                          ),
                                            SelectionItem('Skeptic', icon='mdi.numeric-6-circle',
                                                          icon_color='#ff6b35',
                                                          meta={'positive': ['Committed', 'Responsible', 'Organized'],
                                                                'negative': ['Anxious'],
                                                                'desire': 'Have security and support',
                                                                'fear': 'Being vulnerable and unprepared',
                                                                'number': 6}
                                                          ),
                                            SelectionItem('Enthusiast', icon='mdi.numeric-7-circle',
                                                          icon_color='#ec0b43',
                                                          meta={'positive': ['Optimistic', 'Flexible', 'Practical',
                                                                             'Adventurous'],
                                                                'negative': ['Impulsive', 'Self-centered'],
                                                                'desire': 'Be stimulated, engaged, satisfied',
                                                                'fear': 'Being deprived',
                                                                'number': 7}
                                                          ),
                                            SelectionItem('Challenger', icon='mdi.numeric-8-circle',
                                                          icon_color='#4f0147',
                                                          meta={'positive': ['Decisive', 'Powerful', 'Assertive',
                                                                             'Independent'],
                                                                'negative': ['Confrontational'],
                                                                'desire': 'Be independent and in control',
                                                                'fear': 'Being vulnerable, controlled, harmed',
                                                                'number': 8}
                                                          ),
                                            SelectionItem('Peacemaker', icon='mdi.numeric-9-circle',
                                                          icon_color='#3a015c',
                                                          meta={'positive': ['Easygoing', 'Understanding', 'Patient',
                                                                             'Supportive'],
                                                                'negative': ['Lazy', 'Indecisive'],
                                                                'desire': 'Internal peace, harmony',
                                                                'fear': 'Loss, separation',
                                                                'number': 9}
                                                          )],
                                compact=True, show_label=False)
mbti_field = TemplateField(name='MBTI', type=TemplateFieldType.TEXT_SELECTION,
                           id=uuid.UUID('bc5408a4-c2bd-4370-b46b-95f20018af01'),
                           selections=[SelectionItem('ISTJ', icon='mdi.magnify', icon_color='#2a9d8f'),  # green
                                       SelectionItem('ISFJ', icon='mdi.fireplace', icon_color='#2a9d8f'),
                                       SelectionItem('ESTP', icon='ei.fire', icon_color='#2a9d8f'),
                                       SelectionItem('ESFP', icon='mdi.microphone-variant', icon_color='#2a9d8f'),

                                       SelectionItem('INFJ', icon='ph.tree-fill', icon_color='#e9c46a'),  # yellow
                                       SelectionItem('INTJ', icon='fa5s.drafting-compass', icon_color='#e9c46a'),
                                       SelectionItem('ENFP', icon='fa5.sun', icon_color='#e9c46a'),
                                       SelectionItem('ENTP', icon='fa5.lightbulb', icon_color='#e9c46a'),

                                       SelectionItem('ISTP', icon='fa5s.hammer', icon_color='#457b9d'),  # blue
                                       SelectionItem('INTP', icon='ei.puzzle', icon_color='#457b9d'),
                                       SelectionItem('ESTJ', icon='mdi.gavel', icon_color='#457b9d'),
                                       SelectionItem('ENTJ', icon='fa5.compass', icon_color='#457b9d'),

                                       SelectionItem('ISFP', icon='mdi6.violin', icon_color='#d00000'),  # red
                                       SelectionItem('INFP', icon='fa5s.cloud-sun', icon_color='#d00000'),
                                       SelectionItem('ESFJ', icon='mdi6.cupcake', icon_color='#d00000'),
                                       SelectionItem('ENFJ', icon='mdi6.flower', icon_color='#d00000'),
                                       ],
                           compact=True, show_label=False)
positive_traits = sorted([
    'Accessible', 'Active', 'Adaptive', 'Admirable', 'Adventurous', 'Agreeable', 'Alert', 'Ambitious', 'Appreciative',
    'Articulate', 'Aspiring', 'Assertive', 'Attentive', 'Balanced', 'Benevolent', 'Calm', 'Capable', 'Captivating',
    'Caring', 'Challenging', 'Charismatic', 'Charming', 'Cheerful', 'Clever', 'Colorful', 'Committed', 'Compassionate',
    'Confident', 'Considerate', 'Cooperative', 'Courageous', 'Creative', 'Curious', 'Daring', 'Decent', 'Decisive',
    'Dedicated', 'Dignified', 'Disciplined', 'Discreet', 'Driven', 'Dutiful', 'Dynamic', 'Earnest', 'Easygoing',
    'Educated', 'Efficient', 'Elegant', 'Empathetic', 'Encouraging', 'Energetic', 'Enthusiastic', 'Expressive', 'Fair',
    'Faithful', 'Flexible', 'Focused', 'Forgiving', 'Friendly', 'Gallant', 'Generous', 'Gentle', 'Genuine', 'Gracious',
    'Hard-working', 'Healthy', 'Hearty', 'Helpful', 'Honest', 'Honorable', 'Humble', 'Humorous', 'Idealistic',
    'Imaginative', 'Impressive', 'Incorruptible', 'Independent', 'Individualistic', 'Innovative', 'Insightful',
    'Intelligent', 'Intuitive', 'Invulnerable', 'Just', 'Kind', 'Knowledge', 'Leaderly', 'Logical', 'Lovable', 'Loyal',
    'Mature', 'Methodical', 'Maticulous', 'Moderate', 'Modest', 'Neat', 'Objective', 'Observant', 'Open', 'Optimistic',
    'Orderly', 'Organized', 'Original', 'Passionate', 'Patient', 'Peaceful', 'Perceptive', 'Perfectionist',
    'Persuasive', 'Playful', 'Popular', 'Powerful', 'Practical', 'Pragmatic', 'Precise', 'Principled', 'Protective',
    'Punctual',
    'Purposeful', 'Rational', 'Realistic', 'Reflective', 'Relaxed', 'Reliable', 'Resourceful', 'Respectful',
    'Responsible', 'Responsive', 'Romantic', 'Sane', 'Scholarly', 'Secure', 'Selfless', 'Self-aware', 'Self-critical',
    'Sensitive', 'Sentimental', 'Serious', 'Sharing', 'Skillful', 'Sociable', 'Solid', 'Sophisticated', 'Spontaneous',
    'Structured', 'Supportive', 'Sweet', 'Sympathetic', 'Systematic', 'Tolerant', 'Truthful', 'Trustworthy',
    'Understanding', 'Unselfish', 'Warm', 'Wise', 'Witty', 'Youthful', 'Zany'
])

negative_traits = sorted([
    'Abrasive', 'Abrupt', 'Aimless', 'Aloof', 'Amoral', 'Angry', 'Anxious', 'Apathetic', 'Argumentative', 'Arrogant',
    'Artificial', 'Asocial', 'Assertive', 'Bewildered', 'Bizarre', 'Bland', 'Blunt', 'Brutal', 'Calculating', 'Callous',
    'Careless', 'Cautious', 'Charmless', 'Childish', 'Clumsy', 'Cold', 'Colorless', 'Compulsive', 'Confused',
    'Conventional', 'Confrontational', 'Cowardly', 'Crazy', 'Critical', 'Crude', 'Cruel', 'Cynical', 'Deceitful',
    'Demanding', 'Dependent', 'Desperate', 'Destructive', 'Devious', 'Difficult', 'Discouraging', 'Dishonest',
    'Disloyal', 'Disobedient', 'Disorderly', 'Disorganized', 'Disrespectful', 'Disruptive', 'Disturbing', 'Dull',
    'Egocentric', 'Envious', 'Erratic', 'Extravagant', 'Extreme', 'Faithless', 'False', 'Fanatical', 'Fearful',
    'Flamboyant', 'Foolish', 'Forgetful', 'Fraudulent', 'Frightening', 'Frivolous', 'Gloomy', 'Greedy', 'Grim',
    'Hateful', 'Hesitant', 'Ignorant', 'Ill-mannered', 'Image-conscious', 'Impatient', 'Impractical', 'Imprudent',
    'Impulsive', 'Inconsiderate', 'Incurious', 'Indecisive', 'Indulgent', 'Insecure', 'Insensitive', 'Insincere',
    'Insulting', 'Intolerant', 'Irrational', 'Irresponsible', 'Irritable', 'Isolated', 'Jealous', 'Judgmental', 'Lazy',
    'Malicious', 'Mannered', 'Mean', 'Moody', 'Naive', 'Narcissistic', 'Narrow-minded', 'Negative', 'Neglectful',
    'Nihilistic', 'Obsessive', 'One-dimensional', 'Opinionated', 'Oppressed', 'Outrageous', 'Paranoid', 'Passive',
    'Pompous', 'Possessive', 'Prejudiced', 'Pretentious', 'Procrastinating', 'Quirky', 'Regretful', 'Repressed',
    'Resentful', 'Ridiculous', 'Rigid', 'Rude', 'Sadistic', 'Scheming', 'Scornful', 'Selfish', 'Self-centered',
    'Shortsighted', 'Shy', 'Silly', 'Single-minded', 'Sloppy', 'Slow', 'Sly', 'Small-thinking', 'Strict', 'Stupid',
    'Submissive', 'Superficial', 'Superstitious', 'Suspicious', 'Tasteless', 'Temperamental', 'Tense', 'Thoughtless',
    'Timid', 'Transparent', 'Treacherous', 'Troublesome', 'Unconvincing', 'Uncooperative', 'Uncreative', 'Uncritical',
    'Undisciplined', 'Unfriendly', 'Ungrateful', 'Unhealthy', 'Unimaginative', 'Unimpressive', 'Unlovable',
    'Unrealistic', 'Unreliable', 'Unstable', 'Vulnerable', 'Weak',
])

traits_field = TemplateField(name='Traits', type=TemplateFieldType.LABELS, emoji=':dna:',
                             id=uuid.UUID('76faae5f-b1e4-47f4-9e3f-ed8497f6c6d3'))
for trait in positive_traits:
    traits_field.selections.append(SelectionItem(trait, meta={'positive': True}))
for trait in negative_traits:
    traits_field.selections.append(SelectionItem(trait, meta={'positive': False}))


def get_selection_values(field: TemplateField) -> Dict[str, SelectionItem]:
    _choices = {}
    for item in field.selections:
        if item.type != SelectionItemType.CHOICE:
            continue
        _choices[item.text] = item
    return _choices


enneagram_choices = get_selection_values(enneagram_field)
mbti_choices = get_selection_values(mbti_field)

summary_field = TemplateField('Summary', type=TemplateFieldType.SMALL_TEXT,
                              id=uuid.UUID('90112538-2eca-45e8-81b4-e3c331204e31'),
                              placeholder="Summarize your character's role in the story",
                              show_label=False)

misbelief_field = TemplateField('Misbelief', type=TemplateFieldType.SMALL_TEXT,
                                id=uuid.UUID('32feaa23-acbf-4990-b99f-429747824a0b'),
                                placeholder='The misbelief/lie the character believes in')

desire_field = TemplateField('Conscious desire', type=TemplateFieldType.SMALL_TEXT, emoji=':star-struck:',
                             placeholder='What does the character want in the story?',
                             id=uuid.UUID('eb6626ea-4d07-4b8a-80f0-d92d2fe7f1c3'))
gmc_field = TemplateField('GMC', type=TemplateFieldType.COMPLEX, id=uuid.UUID('a8ac1eb0-dc18-4bd6-8ff4-47864d0dc431'))

goal_field = TemplateField('External goal', type=TemplateFieldType.SMALL_TEXT, emoji=':bullseye:',
                           placeholder="What external goal does the character want to accomplish?",
                           id=uuid.UUID('99526331-6f3b-429d-ad22-0a4a90ee9d77'), has_notes=True)
internal_goal_field = TemplateField('Internal goal', type=TemplateFieldType.SMALL_TEXT,
                                    emoji=':smiling_face_with_hearts:',
                                    placeholder="What emotional state does the character want to achieve?",
                                    id=uuid.UUID('090d2431-3ae7-4aa3-81b3-2737a8043db7'), has_notes=True)
motivation_field = TemplateField('Motivation', type=TemplateFieldType.SMALL_TEXT, emoji=':right-facing_fist:',
                                 placeholder='Why does the character want to accomplish their goal?',
                                 id=uuid.UUID('5aa2c2e6-90a6-42b2-af7b-b4c82a56390e'), has_notes=True)
internal_motivation_field = TemplateField('Internal motivation', type=TemplateFieldType.SMALL_TEXT, emoji=':red_heart:',
                                          placeholder='Why does the character want to feel that way?',
                                          id=uuid.UUID('6388368e-6d52-4259-b1e2-1d9c1aa5c89d'), has_notes=True)
conflict_field = TemplateField('Conflict', type=TemplateFieldType.SMALL_TEXT, emoji=':crossed_swords:',
                               placeholder='What external force is stopping the character from their goal?',
                               id=uuid.UUID('c7e39f6d-4b94-4060-b3a6-d2604247ca80'), has_notes=True)
internal_conflict_field = TemplateField('Internal conflict', type=TemplateFieldType.SMALL_TEXT, emoji=':fearful_face:',
                                        placeholder='What stops the character from their desired emotional state?',
                                        id=uuid.UUID('8dcf6ce1-6679-4100-b332-8898ee2a2e3c'), has_notes=True)
stakes_field = TemplateField('Stakes', type=TemplateFieldType.SMALL_TEXT, emoji=':skull:',
                             placeholder="What's at stake if the character fails to reach their goal?",
                             id=uuid.UUID('15770e28-b801-44c4-a6e6-ddba33935bc4'), has_notes=True)
internal_stakes_field = TemplateField('Internal stakes', type=TemplateFieldType.SMALL_TEXT, emoji=':broken_heart:',
                                      placeholder="What's at stake if the character fails to achieve that emotional state?",
                                      id=uuid.UUID('95f58293-c77a-4ec7-9e1f-b2f38d123e8d'), has_notes=True)
methods_field = TemplateField('Methods', type=TemplateFieldType.SMALL_TEXT, emoji=':hammer_and_pick:',
                              placeholder="How does the character try to achieve their goals?",
                              id=uuid.UUID('40d50e34-8dbf-4491-8fa9-854f060be5ef'), has_notes=True)
need_field = TemplateField('Need', type=TemplateFieldType.SMALL_TEXT, emoji=':face_with_monocle:',
                           placeholder='What does the character actually need in the story?',
                           id=uuid.UUID('2adb45eb-5a6f-4958-82f1-f4ae65124322'))
weaknesses_field = TemplateField('Flaws and weaknesses', type=TemplateFieldType.SMALL_TEXT, emoji=':nauseated_face:',
                                 placeholder="What are the character's weaknesses or flaws in the story?",
                                 id=uuid.UUID('f2aa5655-88b2-41ae-a630-c7e56795a858'))
ghost_field = TemplateField('Ghost', type=TemplateFieldType.SMALL_TEXT, emoji=':ghost:',
                            placeholder="What's the character's ghost from their past that haunts them?",
                            id=uuid.UUID("12a61aa5-ffc0-4309-9b65-c6f26ab5bcf5"))
values_field = TemplateField('Values', type=TemplateFieldType.LABELS, emoji=':smiling_face_with_open_hands:',
                             id=uuid.UUID('47e2e30e-1708-414b-be79-3413063a798d'))

wounds_field = TemplateField('Wounds', type=TemplateFieldType.COMPLEX,
                             id=uuid.UUID('b3e591ba-ce55-43c2-a4b0-f35864693977'))
wound_field = TemplateField('Wound', type=TemplateFieldType.SMALL_TEXT, emoji=':broken heart:',
                            placeholder='What past event caused emotional wound?',
                            id=uuid.UUID('587cace8-0326-4895-b51e-de1d92b9db1b'))
fear_field = TemplateField('Fear', type=TemplateFieldType.SMALL_TEXT, emoji=':fearful_face:',
                           placeholder='',
                           id=uuid.UUID('9601abef-c568-4ef6-9ff9-8da2e62e0572'))
emotional_shield_field = TemplateField('Emotional shield', type=TemplateFieldType.SMALL_TEXT, emoji=':shield:',
                                       placeholder='',
                                       id=uuid.UUID('f6c2632a-91ba-41c8-bdea-5f618a1dcd96'))
trigger_field = TemplateField('Trigger', type=TemplateFieldType.SMALL_TEXT, emoji=':high_voltage:',
                              placeholder='',
                              id=uuid.UUID('1a7b45ee-29d4-4e69-a177-0f8804a93b78'))
healing_field = TemplateField('Healing', type=TemplateFieldType.SMALL_TEXT, emoji=':adhesive_bandage:',
                              placeholder='',
                              id=uuid.UUID('13ccb707-07bc-4567-9ae0-93da65b7f6e7'))

values_items = [SelectionItem('Altruism', icon='fa5s.hand-holding-heart'),
                SelectionItem('Authenticity', icon='mdi6.certificate'),
                SelectionItem('Adventure', icon='mdi6.snowboard'),
                SelectionItem('Authority', icon='ri.government-fill'),
                SelectionItem('Autonomy', icon='fa5s.fist-raised'),
                SelectionItem('Balance', icon='fa5s.balance-scale'),
                SelectionItem('Beauty', icon='mdi6.butterfly'), SelectionItem('Bravery', icon='mdi.sword'),
                SelectionItem('Compassion', icon='mdi6.hand-heart'),
                SelectionItem('Citizenship', icon='mdi.passport'), SelectionItem('Community', icon='ei.group-alt'),
                SelectionItem('Competency', icon='fa5s.user-cog'),
                SelectionItem('Contribution', icon='fa5s.hand-holding-usd'),
                SelectionItem('Creativity', icon='mdi.head-lightbulb-outline'),
                SelectionItem('Curiosity', icon='ei.question-sign'),
                SelectionItem('Dignity', icon='fa5.handshake'), SelectionItem('Equality', icon='ri.scales-fill'),
                SelectionItem('Faith', icon='fa5s.hands'),
                SelectionItem('Fame', icon='ei.star-alt'), SelectionItem('Family', icon='mdi6.human-male-female-child'),
                SelectionItem('Forgiveness', icon='fa5s.hand-peace'),
                SelectionItem('Friendships', icon='fa5s.user-friends'), SelectionItem('Fun', icon='fa5s.football-ball'),
                SelectionItem('Generosity', icon='fa5s.gift'),
                SelectionItem('Growth', icon='fa5s.seedling'),
                SelectionItem('Happiness', icon='mdi.emoticon-happy-outline'),
                SelectionItem('Harmony', icon='mdi6.yin-yang'),
                SelectionItem('Honesty', icon='mdi.mother-heart'),
                SelectionItem('Honour', icon='fa5s.award'), SelectionItem('Humor', icon='fa5.laugh-squint'),
                SelectionItem('Independence', icon='fa.chain-broken'),
                SelectionItem('Integrity', icon='mdi.shield-link-variant'), SelectionItem('Justice', icon='mdi.gavel'),
                SelectionItem('Kindness', icon='mdi.balloon'),
                SelectionItem('Knowledge', icon='fa5s.book'),
                SelectionItem('Leadership', icon='fa5b.font-awesome-flag'),
                SelectionItem('Learning', icon='mdi6.book-education-outline'),
                SelectionItem('Love', icon='fa5s.heart'), SelectionItem('Loyalty', icon='fa5s.dog'),
                SelectionItem('Nature', icon='mdi.tree'),
                SelectionItem('Openness', icon='mdi.lock-open-variant'),
                SelectionItem('Optimism', icon='mdi6.white-balance-sunny'), SelectionItem('Peace', icon='fa5s.dove'),
                SelectionItem('Pleasure', icon='mdi.cupcake'),
                SelectionItem('Popularity', icon='fa5s.thumbs-up'), SelectionItem('Recognition', icon='ri.award-fill'),
                SelectionItem('Religion', icon='fa5s.praying-hands'),
                SelectionItem('Reputation', icon='fa5s.star'), SelectionItem('Respect', icon='ph.handshake-bold'),
                SelectionItem('Responsibility', icon='mdi.cog-clockwise'),
                SelectionItem('Security', icon='mdi.security'), SelectionItem('Service', icon='mdi.room-service'),
                SelectionItem('Spirituality', icon='mdi6.meditation'),
                SelectionItem('Stability', icon='fa.balance-scale'),
                SelectionItem('Success', icon='fa5s.money-bill'),
                SelectionItem('Sustainability', icon='fa5s.leaf'), SelectionItem('Status', icon='mdi6.crown-circle'),
                SelectionItem('Trustworthiness', icon='fa5s.stamp'),
                SelectionItem('Wealth', icon='fa5s.coins'), SelectionItem('Wisdom', icon='mdi.owl')]
values_field.selections.extend(values_items)


class RoleImportance(Enum):
    MAJOR = 0
    SECONDARY = 1
    MINOR = 2


@dataclass
class Role(SelectionItem):
    can_be_promoted: bool = field(default=False, metadata=config(exclude=exclude_if_false))
    promoted: bool = field(default=False, metadata=config(exclude=exclude_if_false))
    importance: RoleImportance = RoleImportance.SECONDARY

    def is_major(self) -> bool:
        return self.importance == RoleImportance.MAJOR or self.promoted

    def is_secondary(self) -> bool:
        return self.importance == RoleImportance.SECONDARY and not self.promoted

    def is_minor(self) -> bool:
        return self.importance == RoleImportance.MINOR

    @overrides
    def __eq__(self, other: 'Role'):
        return self.text == other.text

    @overrides
    def __hash__(self):
        return hash(self.text)


protagonist_role = Role('Protagonist', icon='fa5s.chess-king', icon_color='#00798c', importance=RoleImportance.MAJOR)
deuteragonist_role = Role('Deuteragonist', icon='mdi.atom-variant', icon_color='#820b8a',
                          importance=RoleImportance.MAJOR)
antagonist_role = Role('Antagonist', icon='mdi.guy-fawkes-mask', icon_color='#bc412b', importance=RoleImportance.MAJOR)
contagonist_role = Role('Contagonist', icon='mdi.biohazard', icon_color='#ea9010', can_be_promoted=True)
adversary_role = Role('Adversary', icon='fa5s.thumbs-down', icon_color='#9e1946')
guide_role = Role('Guide', icon='mdi.compass-rose', icon_color='#80ced7')
confidant_role = Role('Confidant', icon='fa5s.user-friends', icon_color='#304d6d')
sidekick_role = Role('Sidekick', icon='ei.asl', icon_color='#b0a990')
love_interest_role = Role('Love Interest', icon='ei.heart', icon_color='#d1495b', can_be_promoted=True)
supporter_role = Role('Supporter', icon='fa5s.thumbs-up', icon_color='#266dd3')
foil_role = Role('Foil', icon='fa5s.yin-yang', icon_color='#947eb0', can_be_promoted=True)
secondary_role = Role('Secondary', icon='fa5s.chess-knight', icon_color='#619b8a', can_be_promoted=True)
henchmen_role = Role('Heckler', icon='mdi.shuriken', icon_color='#596475', importance=RoleImportance.MINOR)
tertiary_role = Role('Tertiary', icon='mdi.chess-pawn', icon_color='#886f68', importance=RoleImportance.MINOR)


def promote_role(role: Role):
    if not role.can_be_promoted:
        return

    if role == secondary_role:
        role.icon = deuteragonist_role.icon
        role.icon_color = deuteragonist_role.icon_color
    elif role == love_interest_role:
        role.icon = 'mdi6.heart-multiple'
        role.icon_color = '#CD374B'
    elif role == contagonist_role:
        role.icon = 'fa5s.biohazard'
    elif role == foil_role:
        role.icon = deuteragonist_role.icon
        role.icon_color = '#7D639F'


def demote_role(role: Role):
    if not role.can_be_promoted:
        return
    if role == secondary_role:
        role.icon = secondary_role.icon
        role.icon_color = secondary_role.icon_color
    elif role == love_interest_role:
        role.icon = love_interest_role.icon
        role.icon_color = love_interest_role.icon_color
    elif role == contagonist_role:
        role.icon = contagonist_role.icon
    elif role == foil_role:
        role.icon = foil_role.icon
        role.icon_color = foil_role.icon_color


class HAlignment(Enum):
    DEFAULT = 0
    LEFT = Qt.AlignmentFlag.AlignLeft
    RIGHT = Qt.AlignmentFlag.AlignRight
    CENTER = Qt.AlignmentFlag.AlignHCenter
    JUSTIFY = Qt.AlignmentFlag.AlignJustify


class VAlignment(Enum):
    TOP = Qt.AlignmentFlag.AlignTop
    BOTTOM = Qt.AlignmentFlag.AlignBottom
    CENTER = Qt.AlignmentFlag.AlignVCenter


@dataclass
class Margins:
    left: int = 2
    top: int = 0
    right: int = 2
    bottom: int = 0


@dataclass
class ProfileElement:
    field: TemplateField
    row: int
    col: int
    row_span: int = 1
    col_span: int = 1
    h_alignment: HAlignment = HAlignment.DEFAULT
    v_alignment: VAlignment = VAlignment.TOP
    margins: Optional[Margins] = None


@dataclass
class ProfileTemplate:
    title: str
    id: uuid.UUID = field(default_factory=uuid.uuid4)
    elements: List[ProfileElement] = field(default_factory=list)


def default_character_profiles() -> List[ProfileTemplate]:
    def arrow_field():
        return TemplateField('ph.arrow-fat-lines-up-fill', type=TemplateFieldType.DISPLAY_ICON, color='darkBlue')

    def internal_arrow_field():
        return TemplateField('ph.arrow-fat-lines-up-fill', type=TemplateFieldType.DISPLAY_ICON, color='#94b0da')

    summary_title = TemplateField('Summary', type=TemplateFieldType.DISPLAY_HEADER, required=True)
    characterization_title = TemplateField('Personality', type=TemplateFieldType.DISPLAY_HEADER, required=True)
    gmc_title = TemplateField('Goals', type=TemplateFieldType.DISPLAY_HEADER)
<<<<<<< HEAD
    wounds_title = TemplateField('Wounds', type=TemplateFieldType.DISPLAY_HEADER)
=======
>>>>>>> b4ddb44b
    story_title = TemplateField('Story attributes', type=TemplateFieldType.DISPLAY_HEADER)

    fields = [ProfileElement(summary_title, 0, 0, col_span=2),
              ProfileElement(summary_field, 1, 0, col_span=2, margins=Margins(left=15)),
              ProfileElement(characterization_title, 2, 0, col_span=2),
              ProfileElement(enneagram_field, 3, 0, margins=Margins(left=15)),
              ProfileElement(mbti_field, 3, 1),
              ProfileElement(traits_field, 5, 0, col_span=2, margins=Margins(left=15)),
              ProfileElement(gmc_title, 6, 0, col_span=2),
              ProfileElement(gmc_field, 7, 0, col_span=2, margins=Margins(left=15)),
              ProfileElement(wounds_title, 8, 0, col_span=2),
              ProfileElement(wounds_field, 9, 0, col_span=2, margins=Margins(left=15)),
              ProfileElement(story_title, 14, 0, col_span=2),
              ProfileElement(need_field, 15, 0, col_span=2, margins=Margins(left=15)),
              ProfileElement(weaknesses_field, 16, 0, col_span=2, margins=Margins(left=15)),
              ProfileElement(ghost_field, 17, 0, col_span=2, margins=Margins(left=15)),
              ProfileElement(values_field, 18, 0, col_span=2, margins=Margins(left=15))
              ]
    return [ProfileTemplate(title='Default character template',
                            id=uuid.UUID('6e89c683-c132-469b-a75c-6712af7c339d'),
                            elements=fields)]


entity_summary_field = TemplateField('Summary', type=TemplateFieldType.SMALL_TEXT,
                                     id=uuid.UUID('207053e6-dd51-4956-8830-478fe8efca0a'),
                                     placeholder="Summarize your entity",
                                     show_label=False)

sight_field = TemplateField('Sight', type=TemplateFieldType.SMALL_TEXT,
                            id=uuid.UUID('935e6595-27ae-426e-8b41-b315e9160ad9'),
                            emoji=':eyes:',
                            show_label=False,
                            placeholder='Sight')

smell_field = TemplateField('Smell', type=TemplateFieldType.SMALL_TEXT,
                            id=uuid.UUID('50245a33-599b-49c6-9746-094f12b4d667'),
                            emoji=':pig_nose:',
                            show_label=False,
                            placeholder='Smell')
noise_field = TemplateField('Sound', type=TemplateFieldType.SMALL_TEXT,
                            id=uuid.UUID('76659d94-8753-4945-8d5c-e811189e3b49'),
                            emoji=':bell:',
                            show_label=False,
                            placeholder='Sound')

animals_field = TemplateField('Animals', type=TemplateFieldType.LABELS,
                              id=uuid.UUID('3aa9cc09-312c-492a-bc19-6914bb1eeba6'),
                              emoji=':paw_prints:',
                              show_label=False,
                              placeholder='Animals')
nature_field = TemplateField('Nature', type=TemplateFieldType.LABELS,
                             id=uuid.UUID('ab54bf84-1b69-4bb4-b1b4-c04ad2dd58b1'),
                             emoji=':shamrock:',
                             placeholder='Nature')


def default_location_profiles() -> List[ProfileTemplate]:
    summary_title = TemplateField('Summary', type=TemplateFieldType.DISPLAY_HEADER, required=True)
    sensory_title = TemplateField('Sensory details', type=TemplateFieldType.DISPLAY_HEADER, required=True)
    fields = [
        ProfileElement(summary_title, 0, 0),
        ProfileElement(entity_summary_field, 1, 0, margins=Margins(left=15)),
        ProfileElement(sensory_title, 2, 0),
        ProfileElement(sight_field, 3, 0, margins=Margins(left=15)),
        ProfileElement(smell_field, 4, 0, margins=Margins(left=15)),
        ProfileElement(noise_field, 5, 0, margins=Margins(left=15)),
    ]
    return [ProfileTemplate(title='Default location template',
                            id=uuid.UUID('8a95aa51-a975-416e-83d4-e349b84565b1'),
                            elements=fields)]<|MERGE_RESOLUTION|>--- conflicted
+++ resolved
@@ -537,10 +537,7 @@
     summary_title = TemplateField('Summary', type=TemplateFieldType.DISPLAY_HEADER, required=True)
     characterization_title = TemplateField('Personality', type=TemplateFieldType.DISPLAY_HEADER, required=True)
     gmc_title = TemplateField('Goals', type=TemplateFieldType.DISPLAY_HEADER)
-<<<<<<< HEAD
     wounds_title = TemplateField('Wounds', type=TemplateFieldType.DISPLAY_HEADER)
-=======
->>>>>>> b4ddb44b
     story_title = TemplateField('Story attributes', type=TemplateFieldType.DISPLAY_HEADER)
 
     fields = [ProfileElement(summary_title, 0, 0, col_span=2),
