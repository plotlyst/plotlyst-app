"""
Plotlyst
Copyright (C) 2021-2022  Zsolt Kovari

This file is part of Plotlyst.

Plotlyst is free software: you can redistribute it and/or modify
it under the terms of the GNU General Public License as published by
the Free Software Foundation, either version 3 of the License, or
(at your option) any later version.

Plotlyst is distributed in the hope that it will be useful,
but WITHOUT ANY WARRANTY; without even the implied warranty of
MERCHANTABILITY or FITNESS FOR A PARTICULAR PURPOSE.  See the
GNU General Public License for more details.

You should have received a copy of the GNU General Public License
along with this program.  If not, see <https://www.gnu.org/licenses/>.
"""
import datetime
from functools import partial
from typing import Optional, List

import nltk
import qtanim
<<<<<<< HEAD
from PyQt5 import QtGui
from PyQt5.QtCore import QUrl, pyqtSignal, QTimer, Qt, QTextBoundaryFinder, QObject, QEvent
from PyQt5.QtGui import QTextDocument, QTextCharFormat, QColor, QTextBlock, QSyntaxHighlighter, QKeyEvent, \
    QMouseEvent, QTextCursor, QFont
from PyQt5.QtMultimedia import QSoundEffect
from PyQt5.QtWidgets import QWidget, QTextEdit, QApplication
from nltk import WhitespaceTokenizer
from overrides import overrides
from qthandy import retain_when_hidden, opaque, btn_popup, clear_layout
from qttextedit import RichTextEditor, EnhancedTextEdit, TextBlockState
=======
from PyQt6 import QtGui
from PyQt6.QtCore import QUrl, pyqtSignal, QTimer, Qt, QTextBoundaryFinder, QObject, QEvent, QMargins
from PyQt6.QtGui import QTextDocument, QTextCharFormat, QColor, QTextBlock, QSyntaxHighlighter, QKeyEvent, \
    QMouseEvent, QResizeEvent, QTextCursor, QFont
from PyQt6.QtMultimedia import QSoundEffect
from PyQt6.QtWidgets import QWidget, QTextEdit, QApplication, QSizePolicy
from nltk import WhitespaceTokenizer
from overrides import overrides
from qthandy import retain_when_hidden, translucent, btn_popup, clear_layout, vbox
>>>>>>> 49138d3a
from textstat import textstat

from src.main.python.plotlyst.common import RELAXED_WHITE_COLOR
from src.main.python.plotlyst.core.client import json_client
from src.main.python.plotlyst.core.domain import Novel, Scene, TextStatistics, DocumentStatistics
from src.main.python.plotlyst.core.sprint import TimerModel
from src.main.python.plotlyst.core.text import wc, sentence_count, clean_text
from src.main.python.plotlyst.env import app_env
from src.main.python.plotlyst.resources import resource_registry
from src.main.python.plotlyst.service.persistence import RepositoryPersistenceManager
from src.main.python.plotlyst.view.common import scroll_to_top, spin, \
    OpacityEventFilter
from src.main.python.plotlyst.view.generated.distraction_free_manuscript_editor_ui import \
    Ui_DistractionFreeManuscriptEditor
from src.main.python.plotlyst.view.generated.manuscript_context_menu_widget_ui import Ui_ManuscriptContextMenuWidget
from src.main.python.plotlyst.view.generated.readability_widget_ui import Ui_ReadabilityWidget
from src.main.python.plotlyst.view.generated.sprint_widget_ui import Ui_SprintWidget
from src.main.python.plotlyst.view.generated.timer_setup_widget_ui import Ui_TimerSetupWidget
from src.main.python.plotlyst.view.icons import IconRegistry
from src.main.python.plotlyst.view.widget.display import WordsDisplay
from src.main.python.plotlyst.view.widget.input import TextEditBase, GrammarHighlighter, GrammarHighlightStyle


class TimerSetupWidget(QWidget, Ui_TimerSetupWidget):
    def __init__(self, parent=None):
        super(TimerSetupWidget, self).__init__(parent)
        self.setupUi(self)

    def value(self) -> int:
        return self.sbTimer.value() * 60


class SprintWidget(QWidget, Ui_SprintWidget):
    def __init__(self, parent=None):
        super(SprintWidget, self).__init__(parent)
        self.setupUi(self)
        self._model = None
        self._compact: bool = False
        self.setModel(TimerModel())

        self._toggleState(False)

        self.btnTimer.setIcon(IconRegistry.timer_icon())
        self.btnReset.setIcon(IconRegistry.restore_alert_icon('#9b2226'))
        self._timer_setup = TimerSetupWidget()
        btn_popup(self.btnTimer, self._timer_setup)

        self._timer_setup.btnStart.clicked.connect(self.start)
        self.btnPause.clicked.connect(self._pauseStartTimer)
        self.btnReset.clicked.connect(self._reset)

        self._effect: Optional[QSoundEffect] = None

    def model(self) -> TimerModel:
        return self._model

    def setModel(self, model: TimerModel):
        self._model = model
        self._model.valueChanged.connect(self._updateTimer)
        self._model.finished.connect(self._finished)
        self._toggleState(self._model.isActive())

    def setCompactMode(self, compact: bool):
        self._compact = compact
        self._toggleState(self.model().isActive())
        self.time.setStyleSheet(f'border: 0px; color: {RELAXED_WHITE_COLOR}; background-color: rgba(0,0,0,0);')

    def start(self):
        self._toggleState(True)
        self._model.start(self._timer_setup.value())
        self._updateTimer()
        self.btnTimer.menu().hide()

    def _toggleState(self, running: bool):
        self.time.setVisible(running)
        if running:
            self.btnPause.setChecked(True)
            self.btnPause.setIcon(IconRegistry.pause_icon())
        if self._compact:
            self.btnTimer.setHidden(running)
            retain_when_hidden(self.btnPause)
            retain_when_hidden(self.btnReset)
            self.btnPause.setHidden(True)
            self.btnReset.setHidden(True)
        else:
            self.btnPause.setVisible(running)
            self.btnReset.setVisible(running)

    def _updateTimer(self):
        mins, secs = self._model.remainingTime()
        time = datetime.time(minute=mins, second=secs)
        self.time.setTime(time)

    def _pauseStartTimer(self, played: bool):
        self.model().toggle()
        if played:
            self.btnPause.setIcon(IconRegistry.pause_icon())
        else:
            self.btnPause.setIcon(IconRegistry.play_icon())

    def _reset(self):
        self.model().stop()
        self._toggleState(False)

    def _finished(self):
        if self._effect is None:
            self._effect = QSoundEffect()
            self._effect.setSource(QUrl.fromLocalFile(resource_registry.cork))
            self._effect.setVolume(0.3)
        self._effect.play()


class ManuscriptContextMenuWidget(QWidget, Ui_ManuscriptContextMenuWidget):
    languageChanged = pyqtSignal(str)

    def __init__(self, novel: Novel, parent=None):
        super(ManuscriptContextMenuWidget, self).__init__(parent)
        self.setupUi(self)
        self.novel = novel

        self.wdgShutDown.setHidden(True)

        self.btnArabicIcon.setIcon(IconRegistry.from_name('mdi.abjad-arabic'))

        self.cbEnglish.clicked.connect(partial(self._changed, 'en-US'))
        self.cbEnglishBritish.clicked.connect(partial(self._changed, 'en-GB'))
        self.cbEnglishCanadian.clicked.connect(partial(self._changed, 'en-CA'))
        self.cbEnglishAustralian.clicked.connect(partial(self._changed, 'en-AU'))
        self.cbEnglishNewZealand.clicked.connect(partial(self._changed, 'en-NZ'))
        self.cbEnglishSouthAfrican.clicked.connect(partial(self._changed, 'en-ZA'))
        self.cbSpanish.clicked.connect(partial(self._changed, 'es'))
        self.cbPortugese.clicked.connect(partial(self._changed, 'pt-PT'))
        self.cbPortugeseBrazil.clicked.connect(partial(self._changed, 'pt-BR'))
        self.cbPortugeseAngola.clicked.connect(partial(self._changed, 'pt-AO'))
        self.cbPortugeseMozambique.clicked.connect(partial(self._changed, 'pt-MZ'))
        self.cbFrench.clicked.connect(partial(self._changed, 'fr'))
        self.cbGerman.clicked.connect(partial(self._changed, 'de-DE'))
        self.cbGermanAustrian.clicked.connect(partial(self._changed, 'de-AT'))
        self.cbGermanSwiss.clicked.connect(partial(self._changed, 'de-CH'))
        self.cbChinese.clicked.connect(partial(self._changed, 'zh-CN'))
        self.cbArabic.clicked.connect(partial(self._changed, 'ar'))
        self.cbDanish.clicked.connect(partial(self._changed, 'da-DK'))
        self.cbDutch.clicked.connect(partial(self._changed, 'nl'))
        self.cbDutchBelgian.clicked.connect(partial(self._changed, 'nl-BE'))
        self.cbGreek.clicked.connect(partial(self._changed, 'el-GR'))
        self.cbIrish.clicked.connect(partial(self._changed, 'ga-IE'))
        self.cbItalian.clicked.connect(partial(self._changed, 'it'))
        self.cbJapanese.clicked.connect(partial(self._changed, 'ja-JP'))
        self.cbNorwegian.clicked.connect(partial(self._changed, 'no'))
        self.cbPersian.clicked.connect(partial(self._changed, 'fa'))
        self.cbPolish.clicked.connect(partial(self._changed, 'pl-PL'))
        self.cbRomanian.clicked.connect(partial(self._changed, 'ro-RO'))
        self.cbRussian.clicked.connect(partial(self._changed, 'ru-RU'))
        self.cbSlovak.clicked.connect(partial(self._changed, 'sk-SK'))
        self.cbSlovenian.clicked.connect(partial(self._changed, 'sl-SI'))
        self.cbSwedish.clicked.connect(partial(self._changed, 'sv'))
        self.cbTagalog.clicked.connect(partial(self._changed, 'tl-PH'))
        self.cbUkrainian.clicked.connect(partial(self._changed, 'uk-UA'))

        self.lang: str = self.novel.lang_settings.lang

        if self.lang == 'es':
            self.cbSpanish.setChecked(True)
        elif self.lang == 'en-US':
            self.cbEnglish.setChecked(True)
        elif self.lang == 'en-GB':
            self.cbEnglishBritish.setChecked(True)
        elif self.lang == 'en-CA':
            self.cbEnglishCanadian.setChecked(True)
        elif self.lang == 'en-AU':
            self.cbEnglishAustralian.setChecked(True)
        elif self.lang == 'en-NZ':
            self.cbEnglishNewZealand.setChecked(True)
        elif self.lang == 'en-ZA':
            self.cbEnglishSouthAfrican.setChecked(True)
        elif self.lang == 'fr':
            self.cbFrench.setChecked(True)
        elif self.lang == 'de-DE':
            self.cbGerman.setChecked(True)
        elif self.lang == 'de-AT':
            self.cbGermanAustrian.setChecked(True)
        elif self.lang == 'de-CH':
            self.cbGermanSwiss.setChecked(True)
        elif self.lang == 'pt-PT':
            self.cbPortugese.setChecked(True)
        elif self.lang == 'pt-BR':
            self.cbPortugeseBrazil.setChecked(True)
        elif self.lang == 'pt-AO':
            self.cbPortugeseAngola.setChecked(True)
        elif self.lang == 'pt-MZ':
            self.cbPortugeseMozambique.setChecked(True)
        elif self.lang == 'zh-CN':
            self.cbChinese.setChecked(True)
        elif self.lang == 'ar':
            self.cbArabic.setChecked(True)
        elif self.lang == 'da-DK':
            self.cbDanish.setChecked(True)
        elif self.lang == 'nl':
            self.cbDutch.setChecked(True)
        elif self.lang == 'nl-BE':
            self.cbDutchBelgian.setChecked(True)
        elif self.lang == 'el-GR':
            self.cbGreek.setChecked(True)
        elif self.lang == 'ga-IE':
            self.cbIrish.setChecked(True)
        elif self.lang == 'it':
            self.cbItalian.setChecked(True)
        elif self.lang == 'ja-JP':
            self.cbJapanese.setChecked(True)
        elif self.lang == 'no':
            self.cbNorwegian.setChecked(True)
        elif self.lang == 'fa':
            self.cbPersian.setChecked(True)
        elif self.lang == 'pl-PL':
            self.cbPolish.setChecked(True)
        elif self.lang == 'ro-RO':
            self.cbRomanian.setChecked(True)
        elif self.lang == 'ru-RU':
            self.cbRussian.setChecked(True)
        elif self.lang == 'sk-SK':
            self.cbSlovak.setChecked(True)
        elif self.lang == 'sl-SI':
            self.cbSlovenian.setChecked(True)
        elif self.lang == 'sv':
            self.cbSwedish.setChecked(True)
        elif self.lang == 'tl-PH':
            self.cbTagalog.setChecked(True)
        elif self.lang == 'uk-UA':
            self.cbUkrainian.setChecked(True)

        self.btnShutDown.clicked.connect(self._languageChanged)

    @overrides
    def mouseReleaseEvent(self, a0: QtGui.QMouseEvent) -> None:
        pass

    def _changed(self, lang: str, checked: bool):
        if not checked:
            return
        self.lang = lang
        if self.wdgShutDown.isHidden():
            QTimer.singleShot(200, self._showShutdownOption)
        else:
            qtanim.glow(self.btnShutDown, loop=2)

    def _showShutdownOption(self):
        scroll_to_top(self.scrollArea)
        self.wdgShutDown.setVisible(True)
        qtanim.fade_in(self.lblShutdownHint, duration=150)
        qtanim.glow(self.btnShutDown, loop=3)

    def _languageChanged(self):
        self.btnShutDown.setText('Shutting down ...')
        self.lblShutdownHint.setHidden(True)
        spin(self.btnShutDown, color='white')
        qtanim.glow(self.btnShutDown, loop=15)

        self.languageChanged.emit(self.lang)


class SentenceHighlighter(QSyntaxHighlighter):

    def __init__(self, textedit: QTextEdit):
        super(SentenceHighlighter, self).__init__(textedit.document())
        self._editor = textedit

        self._hidden_format = QTextCharFormat()
        self._hidden_format.setForeground(QColor('#dee2e6'))

        self._visible_format = QTextCharFormat()
        self._visible_format.setForeground(Qt.GlobalColor.black)

        self._prevBlock: Optional[QTextBlock] = None
        self._editor.cursorPositionChanged.connect(self.rehighlight)

    @overrides
    def highlightBlock(self, text: str) -> None:
        self.setFormat(0, len(text), self._hidden_format)
        if self._editor.textCursor().block() == self.currentBlock():
            text = self._editor.textCursor().block().text()
            finder = QTextBoundaryFinder(QTextBoundaryFinder.BoundaryType.Sentence, text)
            pos = self._editor.textCursor().positionInBlock()
            boundary = finder.toNextBoundary()
            prev_boundary = 0
            while -1 < boundary < pos:
                prev_boundary = boundary
                boundary = finder.toNextBoundary()

            self.setFormat(prev_boundary, boundary - prev_boundary, self._visible_format)


class NightModeHighlighter(QSyntaxHighlighter):
    def __init__(self, textedit: QTextEdit):
        super(NightModeHighlighter, self).__init__(textedit.document())

        self._nightFormat = QTextCharFormat()
        self._nightFormat.setForeground(QColor('#edf6f9'))

    @overrides
    def highlightBlock(self, text: str) -> None:
        self.setFormat(0, len(text), self._nightFormat)


class WordTagHighlighter(QSyntaxHighlighter):
    def __init__(self, textedit: QTextEdit):
        super(WordTagHighlighter, self).__init__(textedit.document())

        self._adverbFormat = QTextCharFormat()
        self._adverbFormat.setBackground(QColor('#0a9396'))
        self.tokenizer = WhitespaceTokenizer()

    @overrides
    def highlightBlock(self, text: str) -> None:
        span_generator = self.tokenizer.span_tokenize(text)
        spans = [x for x in span_generator]
        tokens = self.tokenizer.tokenize(text)
        tags = nltk.pos_tag(tokens)

        for i, pos_tag in enumerate(tags):
            if pos_tag[1] == 'RB':
                if len(spans) > i:
                    self.setFormat(spans[i][0], spans[i][1] - spans[i][0], self._adverbFormat)


class ManuscriptTextEdit(TextEditBase):
    def __init__(self, parent=None):
        super(ManuscriptTextEdit, self).__init__(parent)
        self.highlighter = GrammarHighlighter(self.document(), checkEnabled=False,
                                              highlightStyle=GrammarHighlightStyle.BACKGOUND)
        # self._minHeight = 60

        self._sentenceHighlighter: Optional[SentenceHighlighter] = None
        self._nightModeHighlighter: Optional[NightModeHighlighter] = None
        self._wordTagHighlighter: Optional[WordTagHighlighter] = None

        if app_env.is_linux():
            self.setFont(QFont('Noto Sans Mono'))
        elif app_env.is_mac():
            self.setFont(QFont('Palatino'))

        self._setDefaultStyleSheet()
        # self.textChanged.connect(self.resizeToContent)

    # @overrides
    # def showEvent(self, a0: QtGui.QShowEvent) -> None:
    #     self.resizeToContent()
    #
    # @overrides
    # def resizeEvent(self, event: QResizeEvent):
    #     super(ManuscriptTextEdit, self).resizeEvent(event)
    #     self.resizeToContent()

    @overrides
    def keyPressEvent(self, event: QtGui.QKeyEvent) -> None:
        cursor: QTextCursor = self.textCursor()
        if cursor.atBlockEnd() and event.key() == Qt.Key.Key_Space:
            cursor.movePosition(QTextCursor.MoveOperation.PreviousCharacter, QTextCursor.MoveMode.KeepAnchor)
            if cursor.selectedText() == ' ':
                self.textCursor().deletePreviousChar()
                self.textCursor().insertText('.')
        super(ManuscriptTextEdit, self).keyPressEvent(event)

    # def resizeToContent(self):
    #     margins: QMargins = self.viewportMargins()
    #     self.setMinimumHeight(
    #         max(self._minHeight, self.document().size().height()) + margins.top() + margins.bottom() + 5)

    def setGrammarCheckEnabled(self, enabled: bool):
        self.highlighter.setCheckEnabled(enabled)

    def checkGrammar(self):
        self.highlighter.rehighlight()

    def asyncCheckGrammer(self):
        self.highlighter.asyncRehighlight()

    def clearHighlights(self):
        if self._sentenceHighlighter is not None:
            self._sentenceHighlighter.deleteLater()
            self._sentenceHighlighter = None
        if self._nightModeHighlighter is not None:
            self._nightModeHighlighter.deleteLater()
            self._nightModeHighlighter = None
            self._setDefaultStyleSheet()
        if self._wordTagHighlighter is not None:
            self._wordTagHighlighter.deleteLater()
            self._wordTagHighlighter = None

    def setNightModeEnabled(self, enabled: bool):
        self.clearHighlights()
        if enabled:
            self._transparent()
            self._nightModeHighlighter = NightModeHighlighter(self)

    def setSentenceHighlighterEnabled(self, enabled: bool):
        self.clearHighlights()
        if enabled:
            self._sentenceHighlighter = SentenceHighlighter(self)

    def setWordTagHighlighterEnabled(self, enabled: bool):
        self.clearHighlights()
        if enabled:
            self._wordTagHighlighter = WordTagHighlighter(self)

    def _transparent(self):
        border = 0
        self.setStyleSheet(f'border-top: {border}px dashed {RELAXED_WHITE_COLOR}; background-color: rgba(0, 0, 0, 0);')

    def _setDefaultStyleSheet(self):
        border = 0
        self.setStyleSheet(
            f'ManuscriptTextEdit {{border-top: {border}px dashed grey; background-color: {RELAXED_WHITE_COLOR};}}')


class ManuscriptTextEditor(RichTextEditor):
    textChanged = pyqtSignal()
    selectionChanged = pyqtSignal()

    def __init__(self, parent=None):
        super(ManuscriptTextEditor, self).__init__(parent)
<<<<<<< HEAD
        self.toolbar.setVisible(False)
        self._scenes: List[Scene] = []
=======
        vbox(self, 0, 0)
        self._scrollArea, self._scrollWidget = scrolled(self, frameless=True)
        self._previous_max_range: int = 0
        self._scrollWidget.setObjectName('scrollWidget')
        self._scrollArea.setVerticalScrollBarPolicy(Qt.ScrollBarPolicy.ScrollBarAsNeeded)
        self._scrollWidget.setStyleSheet('#scrollWidget {border: 0px; background-color: rgb(39, 39, 39);}')
        self._scrollArea.verticalScrollBar().rangeChanged.connect(self._rangeChanged)
        vbox(self._scrollWidget, 0, 0)

        self._editors: List[ManuscriptTextEdit] = []

>>>>>>> 49138d3a
        self.repo = RepositoryPersistenceManager.instance()

    @overrides
    def _initTextEdit(self) -> EnhancedTextEdit:
        _textedit = ManuscriptTextEdit()
        _textedit.zoomIn(_textedit.font().pointSize() * 0.34)
        _textedit.textChanged.connect(self._textChanged)
        _textedit.selectionChanged.connect(self.selectionChanged.emit)
        return _textedit

    def setGrammarCheckEnabled(self, enabled: bool):
        self.textEdit.setGrammarCheckEnabled(enabled)

    def checkGrammar(self):
        self.textEdit.checkGrammar()

    def asyncCheckGrammer(self):
        self.textEdit.asyncCheckGrammer()

    def setScene(self, scene: Scene):
        self.clear()
        self.textEdit.setUneditableBlocksEnabled(False)

        self._addScene(scene)
        # block = self.textEdit.document().begin()
        # cursor = QTextCursor(block)
        # cursor.select(QTextCursor.BlockUnderCursor)
        # cursor.removeSelectedText()
        # cursor.deleteChar()
        # block = self.textEdit.document().begin()
        # cursor = QTextCursor(block)
        # cursor.select(QTextCursor.BlockUnderCursor)
        # cursor.removeSelectedText()
        # cursor.deleteChar()
        # block = self.textEdit.document().end()
        # cursor = QTextCursor(block)
        # cursor.select(QTextCursor.BlockUnderCursor)
        # cursor.removeSelectedText()
        # cursor.deleteChar()

        self._format()
        self.textEdit.document().clearUndoRedoStacks()
        self._scenes.append(scene)

    def setChapterScenes(self, scenes: List[Scene]):
        self.clear()
        self.textEdit.setUneditableBlocksEnabled(True)
        block = self.textEdit.document().begin()
        cursor = QTextCursor(block)
        cursor.select(QTextCursor.BlockUnderCursor)
        cursor.deleteChar()
        # cursor.deletePreviousChar()
        for i, scene in enumerate(scenes):
            self._addScene(scene)
            if i < len(scenes) - 1:
                self.textEdit.textCursor().insertBlock()
                self.textEdit.textCursor().insertText('----')
                self.textEdit.textCursor().block().setUserState(TextBlockState.UNEDITABLE.value)
                self.textEdit.textCursor().insertBlock()
        self._scenes.extend(scenes)

        self._format()
        self.textEdit.document().clearUndoRedoStacks()

    def clear(self):
        self._scenes.clear()
        self.textEdit.document().clear()
        self.textEdit.clear()

    def _addScene(self, scene: Scene):
        if not scene.manuscript.loaded:
            json_client.load_document(app_env.novel, scene.manuscript)

<<<<<<< HEAD
        self.textEdit.textCursor().insertHtml(scene.manuscript.content)

    def _format(self):
        self.textEdit.setFormat(130, textIndent=20)

    def document(self) -> QTextDocument:
        return self.textEdit.document()
=======
        editor = ManuscriptTextEdit(self, topBorder=topBorder)
        editor.setText(scene.manuscript.content)
        editor.setFormat(130, textIndent=20)
        editor.zoomIn(editor.font().pointSize() * 0.34)
        editor.setVerticalScrollBarPolicy(Qt.ScrollBarPolicy.ScrollBarAlwaysOff)
        editor.verticalScrollBar().setEnabled(False)
        editor.setSizePolicy(QSizePolicy.Policy.Expanding, QSizePolicy.Policy.Expanding)
        editor.resizeToContent()
        editor.textChanged.connect(partial(self._textChanged, scene, editor))
        editor.selectionChanged.connect(partial(self._selectionChanged, editor))
        self._editors.append(editor)
        self._scrollWidget.layout().addWidget(editor)

    def documents(self) -> List[QTextDocument]:
        return [x.document() for x in self._editors]
>>>>>>> 49138d3a

    def statistics(self) -> TextStatistics:
        return self.textEdit.statistics()

    def setViewportMargins(self, left: int, top: int, right: int, bottom: int):
        self.textEdit.setViewportMargins(left, top, right, bottom)

    def setMargins(self, left: int, top: int, right: int, bottom: int):
        self.textEdit.setViewportMargins(left, top, right, bottom)

    def setNightModeEnabled(self, enabled: bool):
        self.textEdit.setNightModeEnabled(enabled)

    def setSentenceHighlighterEnabled(self, enabled: bool):
        self.textEdit.setSentenceHighlighterEnabled(enabled)

    def setWordTagHighlighterEnabled(self, enabled: bool):
        self.textEdit.setWordTagHighlighterEnabled(enabled)

    @overrides
    def setFocus(self):
        self.textEdit.setFocus()

    def setVerticalScrollBarPolicy(self, policy):
        self.textEdit.setVerticalScrollBarPolicy(policy)

    def installEventFilterOnEditors(self, filter):
        self.textEdit.installEventFilter(filter)

    def removeEventFilterFromEditors(self, filter):
        self.textEdit.removeEventFilter(filter)

    def _textChanged(self):
        if not self._scenes:
            return

        for scene in self._scenes:
            if scene.manuscript.statistics is None:
                scene.manuscript.statistics = DocumentStatistics()

        if len(self._scenes) == 1:
            wc = self.textEdit.statistics().word_count
            scene = self._scenes[0]
            if scene.manuscript.statistics.wc != wc:
                scene.manuscript.statistics.wc = wc
                self.repo.update_scene(scene)
            scene.manuscript.content = self.textEdit.toHtml()
        else:
            scene_i = 0
            block: QTextBlock = self.textEdit.document().begin()
            while block.isValid():
                if block.userState() == TextBlockState.UNEDITABLE.value:
                    scene = self._scenes[scene_i]
                    scene_i += 1
                block = block.next()

        for scene in self._scenes:
            self.repo.update_doc(app_env.novel, scene.manuscript)

        self.textChanged.emit()

    # def _selectionChanged(self, editor: ManuscriptTextEdit):
    #     for edt in self._editors:
    #         cursor = edt.textCursor()
    #         if edt != editor and cursor.hasSelection():
    #             cursor.clearSelection()
    #             edt.setTextCursor(cursor)
    #     self.selectionChanged.emit(editor)
    #
    # def _rangeChanged(self, _: int, max_: int):
    #     value = self._scrollArea.verticalScrollBar().value()
    #     if value == self._previous_max_range and max_ > value:
    #         scroll_to_bottom(self._scrollArea)
    #
    #     self._previous_max_range = max_


class ReadabilityWidget(QWidget, Ui_ReadabilityWidget):
    def __init__(self, parent=None):
        super(ReadabilityWidget, self).__init__(parent)
        self.setupUi(self)

        self.btnRefresh.setIcon(IconRegistry.from_name('ei.refresh', 'darkBlue'))
        self.btnRefresh.installEventFilter(OpacityEventFilter(parent=self.btnRefresh))
        retain_when_hidden(self.btnRefresh)
        self.btnRefresh.setHidden(True)
        # self._docs: List[QTextDocument] = []
        self._updatedDoc: Optional[QTextDocument] = None
        self.btnRefresh.clicked.connect(lambda: self.checkTextDocument(self._updatedDoc))

    def checkTextDocument(self, doc: QTextDocument):
        # if not docs:
        #     return

        # text = ''
        # cleaned_text = ''
        # for doc in docs:
        text = doc.toPlainText()
        cleaned_text = clean_text(text)
        # text += _txt
        spin(self.btnResult)

        score = textstat.flesch_reading_ease(cleaned_text)
        self.btnResult.setToolTip(f'Flesch–Kincaid readability score: {score}')

        if score >= 80:
            self.btnResult.setIcon(IconRegistry.from_name('mdi.alpha-a-circle-outline', color='#2d6a4f'))
            result_text = 'Very easy to read' if score >= 90 else 'Easy to read'
            self.lblResult.setText(f'<i style="color:#2d6a4f">{result_text}</i>')
        elif score >= 60:
            self.btnResult.setIcon(IconRegistry.from_name('mdi.alpha-b-circle-outline', color='#52b788'))
            result_text = 'Fairly easy to read. 7th grade' if score >= 70 else 'Fairly easy to read. 8-9th grade'
            self.lblResult.setText(f'<i style="color:#52b788">{result_text}</i>')
        elif score >= 50:
            self.btnResult.setIcon(IconRegistry.from_name('mdi.alpha-c-circle-outline', color='#f77f00'))
            self.lblResult.setText('<i style="color:#f77f00">Fairly difficult to read. 10-12th grade</i>')
        elif score >= 30:
            self.btnResult.setIcon(IconRegistry.from_name('mdi.alpha-d-circle-outline', color='#bd1f36'))
            self.lblResult.setText('<i style="color:#bd1f36">Difficult to read</i>')
        else:
            self.btnResult.setIcon(IconRegistry.from_name('mdi.alpha-e-circle-outline', color='#85182a'))
            self.lblResult.setText('<i style="color:#85182a">Very difficult to read</i>')

        sentences_count = 0
        for i in range(doc.blockCount()):
            block = doc.findBlockByNumber(i)
            block_text = block.text()
            if block_text:
                sentences_count += sentence_count(block_text)

        if not sentences_count:
            sentence_length = 0
        else:
            sentence_length = wc(text) / sentences_count
        self.lblAvgSentenceLength.setText("%.2f" % round(sentence_length, 1))

        self.btnRefresh.setHidden(True)

    def setTextDocumentUpdated(self, doc: QTextDocument, updated: bool = True):
        self._updatedDoc = doc
        # if not docs:
        #     return
        # self._docs.clear()
        # self._docs.extend(docs)
        if updated:
            if not self.btnRefresh.isVisible():
                anim = qtanim.fade_in(self.btnRefresh)
                anim.finished.connect(lambda: translucent(self.btnRefresh, 0.4))
        else:
            if self.btnRefresh.isVisible():
                qtanim.fade_out(self.btnRefresh)


class DistractionFreeManuscriptEditor(QWidget, Ui_DistractionFreeManuscriptEditor):
    exitRequested = pyqtSignal()

    def __init__(self, parent=None):
        super(DistractionFreeManuscriptEditor, self).__init__(parent)
        self.setupUi(self)
        self.editor: Optional[ManuscriptTextEditor] = None
        self.lblWords: Optional[WordsDisplay] = None

        self.sliderDocWidth.valueChanged.connect(
            lambda x: self.wdgDistractionFreeEditor.layout().setContentsMargins(self.width() / 3 - x, 0,
                                                                                self.width() / 3 - x, 0))
        self.wdgSprint = SprintWidget(self)
        self.wdgSprint.setCompactMode(True)
        self.wdgHeader.layout().insertWidget(0, self.wdgSprint, alignment=Qt.AlignmentFlag.AlignLeft)

        self.wdgDistractionFreeEditor.installEventFilter(self)
        self.wdgBottom.installEventFilter(self)
        self.btnReturn.setIcon(IconRegistry.from_name('mdi.arrow-collapse', 'white'))
        self.btnReturn.clicked.connect(self.exitRequested.emit)
        self.btnFocus.setIcon(IconRegistry.from_name('mdi.credit-card', color_on='darkBlue'))
        self.btnFocus.toggled.connect(self._toggle_manuscript_focus)
        self.btnTypewriterMode.setIcon(IconRegistry.from_name('mdi.typewriter', color_on='darkBlue'))
        self.btnTypewriterMode.toggled.connect(self._toggle_typewriter_mode)
        self.btnNightMode.setIcon(IconRegistry.from_name('mdi.weather-night', color_on='darkBlue'))
        self.btnNightMode.toggled.connect(self._toggle_manuscript_night_mode)
        self.btnWordCount.setIcon(IconRegistry.from_name('mdi6.counter', color_on='darkBlue'))
        self.btnWordCount.clicked.connect(self._wordCountClicked)

    def activate(self, editor: ManuscriptTextEditor, timer: Optional[TimerModel] = None):
        self.editor = editor
        self.editor.installEventFilterOnEditors(self)
        clear_layout(self.wdgDistractionFreeEditor.layout())
        if timer and timer.isActive():
            self.wdgSprint.setModel(timer)
            self.wdgSprint.setVisible(True)
        else:
            self.wdgSprint.setHidden(True)
        self.wdgDistractionFreeEditor.layout().addWidget(self.editor)
        self.editor.setFocus()
        self.editor.setVerticalScrollBarPolicy(Qt.ScrollBarPolicy.ScrollBarAlwaysOff)

        self.wdgBottom.setVisible(True)
        self.sliderDocWidth.setMaximum(self.width() / 3)
        if self.sliderDocWidth.value() <= 2:
            self.sliderDocWidth.setValue(self.sliderDocWidth.maximum() // 2)

        self._toggle_manuscript_focus(self.btnFocus.isChecked())
        self._toggle_manuscript_night_mode(self.btnNightMode.isChecked())
        self._toggle_typewriter_mode(self.btnTypewriterMode.isChecked())
        self._wordCountClicked(self.btnWordCount.isChecked())
        self.setMouseTracking(True)
        self.wdgDistractionFreeEditor.setMouseTracking(True)
        QTimer.singleShot(3000, self._autoHideBottomBar)

    def deactivate(self):
        self.editor.setVerticalScrollBarPolicy(Qt.ScrollBarPolicy.ScrollBarAsNeeded)
        self.editor.removeEventFilterFromEditors(self)
        self.editor.setViewportMargins(0, 0, 0, 0)
        self.editor.setMargins(30, 30, 30, 30)
        self._toggle_manuscript_focus(False)
        self._toggle_manuscript_night_mode(False)
        self.editor = None
        self.setMouseTracking(False)
        self.wdgDistractionFreeEditor.setMouseTracking(False)

    def setWordDisplay(self, words: WordsDisplay):
        self.lblWords = words
        self.wdgHeader.layout().addWidget(self.lblWords, alignment=Qt.AlignmentFlag.AlignRight)
        self.lblWords.setStyleSheet(f'color: {RELAXED_WHITE_COLOR}')
        self._wordCountClicked(self.btnWordCount.isChecked())

    @overrides
    def eventFilter(self, watched: QObject, event: QEvent) -> bool:
        if watched is self.wdgBottom and event.type() == QEvent.Type.Leave:
            self.wdgBottom.setHidden(True)
        if event.type() == QEvent.Type.MouseMove and isinstance(event, QMouseEvent):
            if self.wdgBottom.isHidden() and event.pos().y() > self.height() - 15:
                self.wdgBottom.setVisible(True)
        return super().eventFilter(watched, event)

    @overrides
    def keyPressEvent(self, event: QKeyEvent) -> None:
        if event.key() == Qt.Key.Key_Escape:
            if self.editor is not None:
                self.exitRequested.emit()
        event.accept()

    @overrides
    def mouseMoveEvent(self, event: QtGui.QMouseEvent) -> None:
        if self.wdgBottom.isHidden() and event.pos().y() > self.height() - 15:
            self.wdgBottom.setVisible(True)

    def _wordCountClicked(self, checked: bool):
        if self.lblWords:
            self.lblWords.setVisible(checked)

    def _toggle_manuscript_focus(self, toggled: bool):
        if toggled:
            if self.btnNightMode.isChecked():
                self.btnNightMode.setChecked(False)
        self.editor.setSentenceHighlighterEnabled(toggled)

    def _toggle_manuscript_night_mode(self, toggled: bool):
        if toggled:
            if self.btnFocus.isChecked():
                self.btnFocus.setChecked(False)
        self.editor.setNightModeEnabled(toggled)

    def _toggle_typewriter_mode(self, toggled: bool):
        if toggled:
            self.editor.setViewportMargins(0, 0, 0, QApplication.desktop().height() // 2)
        else:
            self.editor.setViewportMargins(0, 0, 0, 0)

    def _autoHideBottomBar(self):
        if not self.wdgBottom.underMouse():
            self.wdgBottom.setHidden(True)<|MERGE_RESOLUTION|>--- conflicted
+++ resolved
@@ -23,18 +23,7 @@
 
 import nltk
 import qtanim
-<<<<<<< HEAD
-from PyQt5 import QtGui
-from PyQt5.QtCore import QUrl, pyqtSignal, QTimer, Qt, QTextBoundaryFinder, QObject, QEvent
-from PyQt5.QtGui import QTextDocument, QTextCharFormat, QColor, QTextBlock, QSyntaxHighlighter, QKeyEvent, \
-    QMouseEvent, QTextCursor, QFont
-from PyQt5.QtMultimedia import QSoundEffect
-from PyQt5.QtWidgets import QWidget, QTextEdit, QApplication
-from nltk import WhitespaceTokenizer
-from overrides import overrides
-from qthandy import retain_when_hidden, opaque, btn_popup, clear_layout
-from qttextedit import RichTextEditor, EnhancedTextEdit, TextBlockState
-=======
+
 from PyQt6 import QtGui
 from PyQt6.QtCore import QUrl, pyqtSignal, QTimer, Qt, QTextBoundaryFinder, QObject, QEvent, QMargins
 from PyQt6.QtGui import QTextDocument, QTextCharFormat, QColor, QTextBlock, QSyntaxHighlighter, QKeyEvent, \
@@ -44,7 +33,7 @@
 from nltk import WhitespaceTokenizer
 from overrides import overrides
 from qthandy import retain_when_hidden, translucent, btn_popup, clear_layout, vbox
->>>>>>> 49138d3a
+from qttextedit import RichTextEditor, EnhancedTextEdit, TextBlockState
 from textstat import textstat
 
 from src.main.python.plotlyst.common import RELAXED_WHITE_COLOR
@@ -465,22 +454,8 @@
 
     def __init__(self, parent=None):
         super(ManuscriptTextEditor, self).__init__(parent)
-<<<<<<< HEAD
         self.toolbar.setVisible(False)
         self._scenes: List[Scene] = []
-=======
-        vbox(self, 0, 0)
-        self._scrollArea, self._scrollWidget = scrolled(self, frameless=True)
-        self._previous_max_range: int = 0
-        self._scrollWidget.setObjectName('scrollWidget')
-        self._scrollArea.setVerticalScrollBarPolicy(Qt.ScrollBarPolicy.ScrollBarAsNeeded)
-        self._scrollWidget.setStyleSheet('#scrollWidget {border: 0px; background-color: rgb(39, 39, 39);}')
-        self._scrollArea.verticalScrollBar().rangeChanged.connect(self._rangeChanged)
-        vbox(self._scrollWidget, 0, 0)
-
-        self._editors: List[ManuscriptTextEdit] = []
-
->>>>>>> 49138d3a
         self.repo = RepositoryPersistenceManager.instance()
 
     @overrides
@@ -554,7 +529,6 @@
         if not scene.manuscript.loaded:
             json_client.load_document(app_env.novel, scene.manuscript)
 
-<<<<<<< HEAD
         self.textEdit.textCursor().insertHtml(scene.manuscript.content)
 
     def _format(self):
@@ -562,23 +536,6 @@
 
     def document(self) -> QTextDocument:
         return self.textEdit.document()
-=======
-        editor = ManuscriptTextEdit(self, topBorder=topBorder)
-        editor.setText(scene.manuscript.content)
-        editor.setFormat(130, textIndent=20)
-        editor.zoomIn(editor.font().pointSize() * 0.34)
-        editor.setVerticalScrollBarPolicy(Qt.ScrollBarPolicy.ScrollBarAlwaysOff)
-        editor.verticalScrollBar().setEnabled(False)
-        editor.setSizePolicy(QSizePolicy.Policy.Expanding, QSizePolicy.Policy.Expanding)
-        editor.resizeToContent()
-        editor.textChanged.connect(partial(self._textChanged, scene, editor))
-        editor.selectionChanged.connect(partial(self._selectionChanged, editor))
-        self._editors.append(editor)
-        self._scrollWidget.layout().addWidget(editor)
-
-    def documents(self) -> List[QTextDocument]:
-        return [x.document() for x in self._editors]
->>>>>>> 49138d3a
 
     def statistics(self) -> TextStatistics:
         return self.textEdit.statistics()
