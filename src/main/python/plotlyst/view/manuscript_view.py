"""
Plotlyst
Copyright (C) 2021-2024  Zsolt Kovari

This file is part of Plotlyst.

Plotlyst is free software: you can redistribute it and/or modify
it under the terms of the GNU General Public License as published by
the Free Software Foundation, either version 3 of the License, or
(at your option) any later version.

Plotlyst is distributed in the hope that it will be useful,
but WITHOUT ANY WARRANTY; without even the implied warranty of
MERCHANTABILITY or FITNESS FOR A PARTICULAR PURPOSE.  See the
GNU General Public License for more details.

You should have received a copy of the GNU General Public License
along with this program.  If not, see <https://www.gnu.org/licenses/>.
"""
import qtanim
from PyQt6.QtCore import QTimer, Qt, QObject, QEvent
from PyQt6.QtGui import QScreen
from PyQt6.QtWidgets import QInputDialog, QApplication
from overrides import overrides
from qthandy import translucent, bold, margins, spacer, transparent, vspacer, decr_icon, vline, incr_icon, busy
from qthandy.filter import OpacityEventFilter
from qtmenu import MenuWidget

from plotlyst.common import PLOTLYST_MAIN_COLOR, RELAXED_WHITE_COLOR
from plotlyst.core.domain import Novel, Document, Chapter, DocumentProgress
from plotlyst.core.domain import Scene
from plotlyst.env import app_env
from plotlyst.event.core import emit_global_event, emit_critical, emit_info, Event, emit_event
from plotlyst.events import SceneChangedEvent, OpenDistractionFreeMode, \
    ExitDistractionFreeMode, NovelSyncEvent, CloseNovelEvent, SceneOrderChangedEvent, SceneAddedEvent, \
    NovelScenesOrganizationToggleEvent
from plotlyst.resources import ResourceType
from plotlyst.service.grammar import language_tool_proxy
from plotlyst.service.persistence import flush_or_fail
from plotlyst.service.resource import ask_for_resource
from plotlyst.view._view import AbstractNovelView
from plotlyst.view.common import tool_btn, ButtonPressResizeEventFilter, action, \
    ExclusiveOptionalButtonGroup, link_buttons_to_pages, shadow, scroll_to_bottom
from plotlyst.view.generated.manuscript_view_ui import Ui_ManuscriptView
from plotlyst.view.icons import IconRegistry
from plotlyst.view.layout import group
from plotlyst.view.style.theme import BG_DARK_COLOR
from plotlyst.view.widget.display import Icon
from plotlyst.view.widget.input import Toggle
from plotlyst.view.widget.manuscript import SprintWidget, \
    ManuscriptProgressCalendar, ManuscriptDailyProgress, ManuscriptProgressCalendarLegend, ManuscriptProgressWidget
from plotlyst.view.widget.manuscript.editor import ManuscriptEditor, DistFreeControlsBar, DistFreeDisplayBar
from plotlyst.view.widget.manuscript.export import ManuscriptExportPopup
from plotlyst.view.widget.manuscript.find import ManuscriptFindWidget
from plotlyst.view.widget.manuscript.settings import ManuscriptEditorSettingsWidget
from plotlyst.view.widget.scene.editor import SceneMiniEditor
from plotlyst.view.widget.tree import TreeSettings


class ManuscriptView(AbstractNovelView):

    def __init__(self, novel: Novel):
        super().__init__(novel,
                         event_types=[SceneOrderChangedEvent, SceneAddedEvent, NovelScenesOrganizationToggleEvent])
        self.ui = Ui_ManuscriptView()
        self.ui.setupUi(self.widget)
        self.ui.splitter.setSizes([150, 500])
        self.ui.stackedWidget.setCurrentWidget(self.ui.pageOverview)
        self._dist_free_mode: bool = False

        self.ui.lblWc.setAlignment(Qt.AlignmentFlag.AlignRight)

        self.ui.btnAdd.setIcon(IconRegistry.plus_icon(RELAXED_WHITE_COLOR))
        self.ui.btnAddScene.setIcon(IconRegistry.plus_icon(RELAXED_WHITE_COLOR))
        self.ui.btnAddScene.clicked.connect(self.ui.treeChapters.addScene)

        self.ui.btnManuscript.setIcon(IconRegistry.manuscript_icon(color_on='black'))
        bold(self.ui.btnManuscript)

        self._dist_free_top_bar = DistFreeDisplayBar()
        self._dist_free_top_bar.btnExitDistFreeMode.clicked.connect(self._exit_distraction_free)

        self._dist_free_bottom_bar = DistFreeControlsBar()
        # self._dist_free_bottom_bar.btnTypewriterMode.toggled.connect(self._toggle_typewriter_mode)
        self.widget.layout().insertWidget(0, self._dist_free_top_bar)
        self.widget.layout().addWidget(self._dist_free_bottom_bar)
        self._dist_free_top_bar.setHidden(True)
        self._dist_free_bottom_bar.setHidden(True)

        self.ui.btnSceneInfo.setIcon(IconRegistry.scene_icon(color_on=PLOTLYST_MAIN_COLOR))
        self.ui.btnGoals.setIcon(IconRegistry.goal_icon('black', PLOTLYST_MAIN_COLOR))
        self.ui.btnReadability.setIcon(IconRegistry.from_name('fa5s.glasses', 'black', PLOTLYST_MAIN_COLOR))
        self.ui.btnProgress.setIcon(IconRegistry.from_name('mdi.calendar-month-outline', 'black', PLOTLYST_MAIN_COLOR))
        self.ui.btnFind.setIcon(IconRegistry.from_name('fa5s.search', 'black', PLOTLYST_MAIN_COLOR, hflip=True))
        self.ui.btnExport.setIcon(IconRegistry.from_name('mdi.file-export-outline', 'black', PLOTLYST_MAIN_COLOR))
        self.ui.btnExport.installEventFilter(
            OpacityEventFilter(self.ui.btnExport, enterOpacity=0.7, ignoreCheckedButton=True))
        self.ui.btnExport.installEventFilter(ButtonPressResizeEventFilter(self.ui.btnExport))
        self.ui.btnExport.clicked.connect(lambda: ManuscriptExportPopup.popup(self.novel))
        self.ui.btnSettings.setIcon(IconRegistry.cog_icon(color_on=PLOTLYST_MAIN_COLOR))

        self.ui.btnProgress.setVisible(app_env.profile().get('productivity', False))

        self.ui.btnReadability.setHidden(True)

        self.ui.btnTreeToggle.setIcon(IconRegistry.from_name('mdi.file-tree-outline'))
        self.ui.btnTreeToggleSecondary.setIcon(IconRegistry.from_name('mdi.file-tree-outline'))
        self.ui.btnTreeToggleSecondary.setHidden(True)
        self.ui.btnTreeToggle.clicked.connect(self._hide_sidebar)
        self.ui.btnTreeToggleSecondary.clicked.connect(self._show_sidebar)

        self._btnGroupSideBar = ExclusiveOptionalButtonGroup()
        self._btnGroupSideBar.addButton(self.ui.btnSceneInfo)
        self._btnGroupSideBar.addButton(self.ui.btnGoals)
        self._btnGroupSideBar.addButton(self.ui.btnProgress)
        self._btnGroupSideBar.addButton(self.ui.btnFind)
        self._btnGroupSideBar.addButton(self.ui.btnSettings)
        for btn in self._btnGroupSideBar.buttons():
            btn.installEventFilter(OpacityEventFilter(btn, enterOpacity=0.7, ignoreCheckedButton=True))
            btn.installEventFilter(ButtonPressResizeEventFilter(btn))

        self._btnGroupSideBar.buttonToggled.connect(self._side_bar_toggled)
        link_buttons_to_pages(self.ui.stackSide,
                              [(self.ui.btnSceneInfo, self.ui.pageInfo), (self.ui.btnGoals, self.ui.pageGoal),
                               (self.ui.btnProgress, self.ui.pageProgress),
                               (self.ui.btnFind, self.ui.pageFind),
                               (self.ui.btnSettings, self.ui.pageSettings)])

        bold(self.ui.lblWordCount)

        self._miniSceneEditor = SceneMiniEditor(self.novel)
        self.ui.pageInfo.layout().addWidget(self._miniSceneEditor)
        self.ui.pageInfo.layout().addWidget(vspacer())

        self.textEditor = ManuscriptEditor()
        self.ui.wdgEditor.layout().addWidget(self.textEditor)

        self._manuscriptDailyProgressDisplay = ManuscriptDailyProgress(self.novel)
        self._manuscriptDailyProgressDisplay.refresh()

        self._progressCalendar = ManuscriptProgressCalendar(self.novel)
        self._progressCalendar.clicked.connect(self._manuscriptDailyProgressDisplay.setDate)
        self._progressCalendar.dayChanged.connect(self._manuscriptDailyProgressDisplay.setDate)
        self._manuscriptDailyProgressDisplay.jumpToToday.connect(self._progressCalendar.showToday)
        self.ui.pageProgress.layout().addWidget(self._manuscriptDailyProgressDisplay)
        self.ui.pageProgress.layout().addWidget(vspacer(20))
        self.ui.pageProgress.layout().addWidget(self._progressCalendar)
        self.ui.pageProgress.layout().addWidget(ManuscriptProgressCalendarLegend())
        self.ui.pageProgress.layout().addWidget(vspacer())

        self.wdgFind = ManuscriptFindWidget(self.novel)
        self.ui.pageFind.layout().addWidget(self.wdgFind)
        self.textEditor.attachFindWidget(self.wdgFind)
        self.wdgFind.matched.connect(self._term_searched)
        self.wdgFind.replaced.connect(self._term_replaced)
        self.wdgFind.wdgResults.matchClicked.connect(self._navigate)

        self._btnDistractionFree = tool_btn(IconRegistry.expand_icon(), 'Enter distraction-free mode',
                                            transparent_=True)
        decr_icon(self._btnDistractionFree)
        self._btnDistractionFree.installEventFilter(
            OpacityEventFilter(self._btnDistractionFree, leaveOpacity=0.5, enterOpacity=0.7))
        self._btnDistractionFree.clicked.connect(self._enter_distraction_free)

        self._wdgSprint = SprintWidget()
        transparent(self._wdgSprint.btnTimer)
        decr_icon(self._wdgSprint.btnTimer)
        self._wdgSprint.btnTimer.installEventFilter(OpacityEventFilter(self._wdgSprint.btnTimer, leaveOpacity=0.5))
        self._spellCheckIcon = Icon()
        self._spellCheckIcon.setIcon(IconRegistry.from_name('fa5s.spell-check'))
        self._spellCheckIcon.setToolTip('Spellcheck')
        self._cbSpellCheck = Toggle()
        self._cbSpellCheck.setToolTip('Toggle spellcheck')

        shadow(self.ui.wdgSide, offset=-3, radius=6)
        self.ui.btnHideRightBar.setIcon(IconRegistry.from_name('mdi.chevron-double-right', '#adb5bd'))
        incr_icon(self.ui.btnHideRightBar, 4)
        transparent(self.ui.btnHideRightBar)
        self.ui.btnHideRightBar.installEventFilter(ButtonPressResizeEventFilter(self.ui.btnHideRightBar))
        self.ui.btnHideRightBar.clicked.connect(self._btnGroupSideBar.reset)

        self._progressWdg = ManuscriptProgressWidget(self.novel)
        self._progressWdg.btnEditGoal.clicked.connect(self._edit_wc_goal)
        self.ui.pageGoal.layout().addWidget(self._progressWdg, alignment=Qt.AlignmentFlag.AlignCenter)
        self.ui.pageGoal.layout().addWidget(vspacer())

        self._toolbarSeparator = vline()
        self._wdgToolbar = group(spacer(), self._wdgSprint, self._toolbarSeparator, self._spellCheckIcon,
                                 self._cbSpellCheck, self._btnDistractionFree)
        self.ui.wdgTop.layout().addWidget(self._wdgToolbar)
        margins(self._wdgToolbar, right=10)

        self._addSceneMenu = MenuWidget(self.ui.btnAdd)
        self._addSceneMenu.addAction(action('Add scene', IconRegistry.scene_icon(), self.ui.treeChapters.addScene))
        self._addSceneMenu.addAction(
            action('Add chapter', IconRegistry.chapter_icon(), self.ui.treeChapters.addChapter))

        self._handle_scenes_organization()

        self._settingsWidget = ManuscriptEditorSettingsWidget(novel)
        self._settingsWidget.langSelectionWidget.languageChanged.connect(self._language_changed)
        self.ui.scrollSettings.layout().addWidget(self._settingsWidget)

        self._cbSpellCheck.toggled.connect(self._spellcheck_toggled)
        self._cbSpellCheck.clicked.connect(self._spellcheck_clicked)
        self._spellcheck_toggled(self._cbSpellCheck.isChecked())

        self.ui.treeChapters.setSettings(TreeSettings(font_incr=2))
        self.ui.treeChapters.setNovel(self.novel, readOnly=self.novel.is_readonly())
        self.ui.treeChapters.sceneSelected.connect(self._editScene)
        self.ui.treeChapters.chapterSelected.connect(self._editChapter)
        self.ui.treeChapters.sceneAdded.connect(self._scene_added)
        self.ui.treeChapters.centralWidget().setProperty('bg', True)

        self.ui.wdgSide.setHidden(True)

        self.textEditor.setNovel(self.novel)
        self.textEditor.sceneSeparatorClicked.connect(self._scene_separator_clicked)
        self.textEditor.cleared.connect(self._empty_page)
        self.textEditor.attachSettingsWidget(self._settingsWidget)
        self.textEditor.textChanged.connect(self._text_changed)
        self.textEditor.progressChanged.connect(self._progress_changed)
        self.textEditor.selectionChanged.connect(self._text_selection_changed)
        self.textEditor.sceneTitleChanged.connect(self._scene_title_changed)
        self.textEditor.cursorPositionChanged.connect(self.ui.scrollEditor.ensureVisible)
        self.ui.scrollEditor.verticalScrollBar().valueChanged.connect(self._scroll_changed)
        self._dist_free_bottom_bar.btnFocus.toggled.connect(self.textEditor.setSentenceHighlighterEnabled)
        self._dist_free_bottom_bar.btnTypewriterMode.toggled.connect(self._toggle_typewriter_mode)

        if self.novel.chapters:
            self.ui.treeChapters.selectChapter(self.novel.chapters[0])
            self._editChapter(self.novel.chapters[0])
        elif self.novel.scenes:
            self.ui.treeChapters.selectScene(self.novel.scenes[0])
            self._editScene(self.novel.scenes[0])

        self._update_story_goal()

        self.widget.installEventFilter(self)

    @overrides
    def event_received(self, event: Event):
        if isinstance(event, NovelSyncEvent):
            self.textEditor.refresh()
            self._text_changed()
        elif isinstance(event, SceneOrderChangedEvent):
            if self.textEditor.chapter():
                self._editChapter(self.textEditor.chapter())
            return
        elif isinstance(event, SceneAddedEvent):
            if event.scene.chapter and event.scene.chapter == self.textEditor.chapter():
                self._editChapter(self.textEditor.chapter())
            return
        elif isinstance(event, NovelScenesOrganizationToggleEvent):
            self._handle_scenes_organization()
            return
        super(ManuscriptView, self).event_received(event)

    @overrides
    def refresh(self):
        self.ui.treeChapters.refresh()

    @overrides
    def eventFilter(self, watched: QObject, event: QEvent) -> bool:
        if self._dist_free_mode and event.type() == QEvent.Type.KeyPress and event.key() == Qt.Key.Key_Escape:
            self._exit_distraction_free()
        # event.accept()
        return super().eventFilter(watched, event)

    def _enter_distraction_free(self):
        emit_global_event(OpenDistractionFreeMode(self))
        margins(self.widget, 0, 0, 0, 0)
        self.ui.pageText.setStyleSheet(f'QWidget {{background-color: {BG_DARK_COLOR};}}')
        self._wdgToolbar.setHidden(True)

        self.ui.wdgTitle.setHidden(True)
        self.ui.wdgLeftSide.setHidden(True)
        self.ui.wdgSideBar.setHidden(True)
        self.ui.wdgBottom.setHidden(True)
        self._dist_free_top_bar.setVisible(True)
        self._dist_free_bottom_bar.setVisible(True)
        self._dist_free_mode = True
        self.textEditor.initSentenceHighlighter()
        self.textEditor.setNightMode(True)

        self._dist_free_bottom_bar.setWordDisplay(self.ui.lblWordCount)
        self._dist_free_top_bar.activate(self._wdgSprint.model())
        self._dist_free_bottom_bar.activate()
        self.textEditor.setSentenceHighlighterEnabled(self._dist_free_bottom_bar.btnFocus.isChecked())

        self._toggle_typewriter_mode(self._dist_free_bottom_bar.btnTypewriterMode.isChecked())

        self.ui.scrollEditor.setVerticalScrollBarPolicy(Qt.ScrollBarPolicy.ScrollBarAlwaysOff)

    def _exit_distraction_free(self):
        emit_global_event(ExitDistractionFreeMode(self))
        margins(self.widget, 4, 2, 2, 2)
        margins(self.ui.pageText, bottom=0)
        self.ui.pageText.setStyleSheet('')

        self.ui.wdgTitle.setVisible(True)
        self._wdgToolbar.setVisible(True)
        self.ui.wdgLeftSide.setVisible(self.ui.btnTreeToggle.isChecked())
        self.ui.wdgSideBar.setVisible(True)
        self.ui.wdgBottom.setVisible(True)
        self._dist_free_top_bar.setHidden(True)
        self._dist_free_bottom_bar.setHidden(True)

        self._dist_free_mode = False
        self.textEditor.clearSentenceHighlighter()
        self.textEditor.setNightMode(False)

        self.ui.wdgBottom.layout().insertWidget(1, self.ui.lblWordCount, alignment=Qt.AlignmentFlag.AlignCenter)
        self.ui.lblWordCount.setNightModeEnabled(False)
        self.ui.lblWordCount.setVisible(True)

        self.ui.scrollEditor.setVerticalScrollBarPolicy(Qt.ScrollBarPolicy.ScrollBarAsNeeded)

    def _update_story_goal(self):
        wc = sum([x.manuscript.statistics.wc for x in self.novel.scenes if x.manuscript and x.manuscript.statistics])
        self.ui.lblWc.setText(f'{wc} word{"s" if wc > 1 else ""}')
        self._progressWdg.setValue(wc)

    def _editScene(self, scene: Scene):
        self.ui.stackedWidget.setCurrentWidget(self.ui.pageText)

        if not scene.manuscript:
            scene.manuscript = Document('', scene_id=scene.id)
            self.repo.update_scene(scene)

        self.textEditor.setScene(scene)
        self._miniSceneEditor.setScene(scene)

        self.ui.btnStage.setEnabled(True)
        self.ui.btnStage.setScene(scene, self.novel)

        self._recheckDocument()

    def _editChapter(self, chapter: Chapter):
        self.ui.stackedWidget.setCurrentWidget(self.ui.pageText)

        scenes = self.novel.scenes_in_chapter(chapter)
        for scene in scenes:
            if not scene.manuscript:
                scene.manuscript = Document('', scene_id=scene.id)
                self.repo.update_scene(scene)
        if scenes:
            self.textEditor.setChapterScenes(chapter, scenes)
            self._miniSceneEditor.setScenes(scenes)
        else:
            self._empty_page('Add a scene to this chapter to start writing')
            self._miniSceneEditor.reset()

        self.ui.btnStage.setDisabled(True)

        self._recheckDocument()

    def _scene_added(self, scene: Scene):
        if self._is_empty_page():
            self._editScene(scene)
            self.ui.treeChapters.selectScene(scene)

    def _recheckDocument(self):
        if self.ui.stackedWidget.currentWidget() == self.ui.pageText:
            self._text_changed()

            if self._cbSpellCheck.isChecked():
                self.textEditor.asyncCheckGrammar()

    def _text_changed(self):
        wc = self.textEditor.statistics().word_count
        self.ui.lblWordCount.setWordCount(wc)
        self._update_story_goal()

    def _text_selection_changed(self):
        selection = self.textEditor.selection()
        if selection:
            self.ui.lblWordCount.calculateSecondaryWordCount(selection.toPlainText())
        else:
            self.ui.lblWordCount.clearSecondaryWordCount()

    def _scene_title_changed(self, scene: Scene):
        self.repo.update_scene(scene)
        emit_event(self.novel, SceneChangedEvent(self, scene))

    def _progress_changed(self, progress: DocumentProgress):
        if self.ui.btnProgress.isChecked():
            self._manuscriptDailyProgressDisplay.setProgress(progress)

    def _edit_wc_goal(self):
        goal, changed = QInputDialog.getInt(self._progressWdg.btnEditGoal, 'Word count goal', 'Edit word count target',
                                            value=self.novel.manuscript_goals.target_wc,
                                            min=1000, max=10000000, step=1000)
        if changed:
            self.novel.manuscript_goals.target_wc = goal
            self.repo.update_novel(self.novel)
            self._refresh_target_wc()

    def _refresh_target_wc(self):
        self._progressWdg.setMaxValue(self.novel.manuscript_goals.target_wc)

    def _side_bar_toggled(self, _, toggled: bool):
        btn = self._btnGroupSideBar.checkedButton()
        if btn is None:
            qtanim.collapse(self.ui.wdgSide)
            self.wdgFind.deactivate()
            return

        if toggled and not self.ui.wdgSide.isVisible():
            qtanim.expand(self.ui.wdgSide)

        if btn is self.ui.btnReadability:
            self._analysis_clicked(self.ui.btnReadability.isChecked())
        elif btn is self.ui.btnProgress:
            self._manuscriptDailyProgressDisplay.refresh()
        elif btn is self.ui.btnGoals:
            self._refresh_target_wc()

    def _spellcheck_toggled(self, toggled: bool):
        translucent(self._spellCheckIcon, 1 if toggled else 0.4)

    def _spellcheck_clicked(self, checked: bool):
        if checked:
            if language_tool_proxy.is_failed():
                self._cbSpellCheck.setChecked(False)
                emit_critical(language_tool_proxy.error)
            else:
                QTimer.singleShot(150, self.textEditor.asyncCheckGrammar)
        else:
            self.textEditor.resetGrammarChecking()

    def _analysis_clicked(self, checked: bool):
        if not checked:
            return

        if not ask_for_resource(ResourceType.NLTK_PUNKT_TOKENIZER):
            self.ui.btnReadability.setChecked(False)
            return

    def _scene_separator_clicked(self, scene: Scene):
        if not self.ui.btnSceneInfo.isChecked():
            self.ui.btnSceneInfo.setChecked(True)
        self._miniSceneEditor.selectScene(scene)

    @busy
    def _language_changed(self, lang: str):
        emit_info('Novel is getting closed. Persist workspace...')
        self.novel.lang_settings.lang = lang
        self.repo.update_project_novel(self.novel)
        flush_or_fail()
        emit_global_event(CloseNovelEvent(self, self.novel))

    def _is_empty_page(self) -> bool:
        return self.ui.stackedWidget.currentWidget() == self.ui.pageEmpty

    def _empty_page(self, message: str = ''):
        self.ui.lblEmptyPage.setText(message)
        self.ui.stackedWidget.setCurrentWidget(self.ui.pageEmpty)

    def _hide_sidebar(self):
        def finished():
            qtanim.fade_in(self.ui.btnTreeToggleSecondary)

        qtanim.toggle_expansion(self.ui.wdgLeftSide, False, teardown=finished)
        self.ui.btnTreeToggleSecondary.setChecked(False)

    def _show_sidebar(self):
        qtanim.toggle_expansion(self.ui.wdgLeftSide, True)
        self.ui.btnTreeToggle.setChecked(True)
        self.ui.btnTreeToggleSecondary.setVisible(False)

    def _toggle_typewriter_mode(self, toggled: bool):
        if toggled:
            screen: QScreen = QApplication.screenAt(self.ui.pageText.pos())
            margins(self.ui.pageText, bottom=screen.size().height() // 3)
        else:
            margins(self.ui.pageText, bottom=0)

    def _scroll_changed(self, value: int):
        diff = self.ui.scrollEditor.verticalScrollBar().maximum() - value
        if 0 < diff < 40:
            scroll_to_bottom(self.ui.scrollEditor)

<<<<<<< HEAD
    def _term_searched(self):
        self.textEditor.activateFind()

    def _term_replaced(self):
        scene = self.textEditor.scene()
        if scene:
            self.ui.treeChapters.selectScene(scene)
            self._editScene(scene)
        else:
            chapter = self.textEditor.chapter()
            if chapter:
                self.ui.treeChapters.selectChapter(chapter)
                self._editChapter(chapter)

        self._update_story_goal()

    def _navigate(self, context: dict):
        scene = context['scene']
        self.ui.treeChapters.selectScene(scene)
        if self.textEditor.scene() != scene:
            self._editScene(scene)
        self.textEditor.jumpTo(context['start'], context['end'])
=======
    def _handle_scenes_organization(self):
        self.ui.btnAdd.setVisible(self.novel.prefs.is_scenes_organization())
        self.ui.btnAddScene.setVisible(not self.novel.prefs.is_scenes_organization())
>>>>>>> 258eda5d
<|MERGE_RESOLUTION|>--- conflicted
+++ resolved
@@ -481,7 +481,7 @@
         if 0 < diff < 40:
             scroll_to_bottom(self.ui.scrollEditor)
 
-<<<<<<< HEAD
+
     def _term_searched(self):
         self.textEditor.activateFind()
 
@@ -504,8 +504,7 @@
         if self.textEditor.scene() != scene:
             self._editScene(scene)
         self.textEditor.jumpTo(context['start'], context['end'])
-=======
+
     def _handle_scenes_organization(self):
         self.ui.btnAdd.setVisible(self.novel.prefs.is_scenes_organization())
-        self.ui.btnAddScene.setVisible(not self.novel.prefs.is_scenes_organization())
->>>>>>> 258eda5d
+        self.ui.btnAddScene.setVisible(not self.novel.prefs.is_scenes_organization())