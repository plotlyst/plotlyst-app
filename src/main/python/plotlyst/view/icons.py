--- conflicted
+++ resolved
@@ -242,7 +242,6 @@
 
     def pixmap(self, character: Character) -> QPixmap:
         if character.id not in self._avatars:
-<<<<<<< HEAD
             if character.avatar:
                 array = character.avatar
                 pixmap = QPixmap()
@@ -253,9 +252,6 @@
                 icon: QIcon = qtawesome.icon(f'mdi.alpha-{character.name[0].lower()}-circle-outline',
                                              options=[{'scale_factor': 1.2}])
                 self._avatars[character.id] = icon.pixmap(QSize(64, 64))
-=======
-            self.update(character)
->>>>>>> 377d28aa
 
         return self._avatars[character.id]
 
