--- conflicted
+++ resolved
@@ -692,8 +692,7 @@
     dominant_rgb = color_counter.most_common(1)[0][0]
     return QColor(dominant_rgb)
 
-
-<<<<<<< HEAD
+  
 def columns(margin: int = 2, spacing: int = 3) -> QWidget:
     wdg = QWidget()
     hbox(wdg, margin, spacing)
@@ -704,7 +703,8 @@
     wdg = QWidget()
     vbox(wdg, margin, spacing)
     return wdg
-=======
+
+  
 def exclusive_buttons(parent: QObject, *buttons, optional=False) -> QButtonGroup:
     btnGroup = ExclusiveOptionalButtonGroup(parent) if optional else QButtonGroup(parent)
     btnGroup.setExclusive(True)
@@ -714,5 +714,4 @@
 
 
 def default_character_color(uuid_: UUID) -> str:
-    return CHARACTER_INITIAL_AVATAR_COLOR_CODES[uuid_.int % len(CHARACTER_INITIAL_AVATAR_COLOR_CODES)]
->>>>>>> 862f2845
+    return CHARACTER_INITIAL_AVATAR_COLOR_CODES[uuid_.int % len(CHARACTER_INITIAL_AVATAR_COLOR_CODES)]