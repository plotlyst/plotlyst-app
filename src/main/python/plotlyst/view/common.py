--- conflicted
+++ resolved
@@ -745,7 +745,6 @@
     return splitter
 
 
-<<<<<<< HEAD
 def media_player(source: str, volume: float = 0.6) -> QMediaPlayer:
     player = QMediaPlayer()
     audio_output = QAudioOutput(parent=player)
@@ -762,7 +761,8 @@
     effect.setVolume(volume)
 
     return effect
-=======
+
+  
 def set_font(wdg: QWidget, family: str):
     font = wdg.font()
     font.setFamily(family)
@@ -772,5 +772,4 @@
 def qpainter(parent: QWidget) -> QPainter:
     painter = QPainter(parent)
     painter.setRenderHint(QPainter.RenderHint.Antialiasing)
-    return painter
->>>>>>> 6d7b44b1
+    return painter