"""
Plotlyst
Copyright (C) 2021-2024  Zsolt Kovari

This file is part of Plotlyst.

Plotlyst is free software: you can redistribute it and/or modify
it under the terms of the GNU General Public License as published by
the Free Software Foundation, either version 3 of the License, or
(at your option) any later version.

Plotlyst is distributed in the hope that it will be useful,
but WITHOUT ANY WARRANTY; without even the implied warranty of
MERCHANTABILITY or FITNESS FOR A PARTICULAR PURPOSE.  See the
GNU General Public License for more details.

You should have received a copy of the GNU General Public License
along with this program.  If not, see <https://www.gnu.org/licenses/>.
"""
import copy
from functools import partial
from typing import Optional, List

import qtanim
from PyQt6.QtCore import Qt, QModelIndex, \
    QPoint
from PyQt6.QtGui import QKeySequence
from PyQt6.QtWidgets import QWidget, QHeaderView
from overrides import overrides
<<<<<<< HEAD
from qthandy import incr_font, translucent, clear_layout, busy, bold, sp, transparent, incr_icon, retain_when_hidden, \
    margins
=======
from qthandy import incr_font, translucent, busy, bold, sp, transparent, incr_icon, retain_when_hidden
>>>>>>> 862f2845
from qthandy.filter import InstantTooltipEventFilter, OpacityEventFilter
from qtmenu import MenuWidget

from plotlyst.common import PLOTLYST_SECONDARY_COLOR
from plotlyst.core.domain import Scene, Novel, Chapter, SceneStage, Event, ScenePurposeType, \
    StoryStructure, NovelSetting, CardSizeRatio, Character, StoryBeat
from plotlyst.env import app_env
from plotlyst.event.core import EventListener, emit_event
from plotlyst.event.handler import event_dispatchers
from plotlyst.events import SceneChangedEvent, SceneDeletedEvent, NovelStoryStructureUpdated, \
    SceneSelectedEvent, SceneSelectionClearedEvent, AvailableSceneStagesChanged, CharacterChangedEvent, \
    CharacterDeletedEvent, \
    NovelAboutToSyncEvent, NovelSyncEvent, NovelStoryStructureActivationRequest, NovelPanelCustomizationEvent, \
    NovelStorylinesToggleEvent, NovelStructureToggleEvent, NovelPovTrackingToggleEvent, SceneAddedEvent, \
<<<<<<< HEAD
    SceneStoryBeatChangedEvent, ActiveSceneStageChanged, SceneEditRequested
=======
    SceneStoryBeatChangedEvent, ActiveSceneStageChanged, NovelScenesOrganizationToggleEvent
>>>>>>> 862f2845
from plotlyst.events import SceneOrderChangedEvent
from plotlyst.model.novel import NovelStagesModel
from plotlyst.model.scenes_model import ScenesTableModel, ScenesFilterProxyModel, ScenesStageTableModel
from plotlyst.service.cache import acts_registry
from plotlyst.service.persistence import delete_scene
from plotlyst.view._view import AbstractNovelView
from plotlyst.view.common import ButtonPressResizeEventFilter, action, restyle, insert_after
from plotlyst.view.delegates import ScenesViewDelegate
from plotlyst.view.generated.scenes_title_ui import Ui_ScenesTitle
from plotlyst.view.generated.scenes_view_ui import Ui_ScenesView
from plotlyst.view.icons import IconRegistry
from plotlyst.view.scene_editor import SceneEditor
from plotlyst.view.style.base import apply_white_menu
from plotlyst.view.widget.cards import SceneCard, SceneCardFilter
from plotlyst.view.widget.chart import ActDistributionChart
from plotlyst.view.widget.display import ChartView
from plotlyst.view.widget.input import RotatedButtonOrientation
from plotlyst.view.widget.items_editor import ItemsEditorPopup
from plotlyst.view.widget.novel import StoryStructureSelectorMenu
from plotlyst.view.widget.progress import SceneStageProgressCharts
from plotlyst.view.widget.scene.story_grid import ScenesGridWidget, ScenesGridToolbar
from plotlyst.view.widget.scene.story_map import StoryMap, StoryMapDisplayMode
from plotlyst.view.widget.scenes import SceneFilterWidget, \
    ScenesPreferencesWidget, ScenesDistributionWidget, ScenePreferencesTabType
from plotlyst.view.widget.structure.selector import ActSelectorButtons
from plotlyst.view.widget.tree import TreeSettings


class ScenesTitle(QWidget, Ui_ScenesTitle, EventListener):

    def __init__(self, novel: Novel, parent=None):
        super(ScenesTitle, self).__init__(parent)
        self.novel = novel
        self.setupUi(self)
        self.btnScenes.setIcon(IconRegistry.scene_icon())
        incr_font(self.lblTitle)
        bold(self.lblTitle)
        self.btnScene.setIcon(IconRegistry.action_scene_icon())
        self.btnSequel.setIcon(IconRegistry.reaction_scene_icon())
        translucent(self.btnScene, 0.6)
        translucent(self.btnSequel, 0.6)
        self.refreshTitle()

        flag = app_env.profile().get('scene-purpose', False)
        self.btnScene.setVisible(flag)
        self.btnSequel.setVisible(flag)

        self._chartDistribution = ActDistributionChart()
        self._chartDistributionView = ChartView()
        self._chartDistributionView.setFixedSize(356, 356)
        self._chartDistributionView.setChart(self._chartDistribution)

        menu = MenuWidget(self.btnCount)
        menu.addWidget(self._chartDistributionView)
        sp(self._chartDistributionView).h_exp().v_exp()
        self.refresh()

        dispatcher = event_dispatchers.instance(self.novel)
        dispatcher.register(self, SceneChangedEvent, SceneAddedEvent, SceneDeletedEvent, NovelSyncEvent,
                            NovelStoryStructureUpdated)

    @overrides
    def event_received(self, event: Event):
        self.refresh()

    def refresh(self):
        self.btnCount.setText(f'#{len(self.novel.scenes)}')
        self.btnScene.setText(f'{len([x for x in self.novel.scenes if x.purpose == ScenePurposeType.Story])}')
        self.btnSequel.setText(f'{len([x for x in self.novel.scenes if x.purpose == ScenePurposeType.Reaction])}')

        self.refreshDistributionChart()

    def refreshTitle(self):
        self.lblTitle.setText('Scenes' if self.novel.prefs.is_scenes_organization() else 'Chapters')

    def refreshDistributionChart(self):
        self._chartDistribution.refresh(self.novel)


class ScenesOutlineView(AbstractNovelView):

    def __init__(self, novel: Novel):
        super().__init__(novel,
                         [NovelStoryStructureUpdated, CharacterChangedEvent, SceneAddedEvent, SceneChangedEvent,
                          SceneDeletedEvent,
<<<<<<< HEAD
                          SceneOrderChangedEvent, SceneEditRequested, NovelAboutToSyncEvent, NovelStorylinesToggleEvent,
                          NovelStructureToggleEvent, NovelPovTrackingToggleEvent, SceneStoryBeatChangedEvent])
=======
                          SceneOrderChangedEvent, NovelAboutToSyncEvent, NovelStorylinesToggleEvent,
                          NovelStructureToggleEvent, NovelPovTrackingToggleEvent, NovelScenesOrganizationToggleEvent,
                          SceneStoryBeatChangedEvent])
>>>>>>> 862f2845
        self.ui = Ui_ScenesView()
        self.ui.setupUi(self.widget)

        self._scene_added: Optional[Scene] = None

        self.title = ScenesTitle(self.novel)
        self.ui.wdgTitleParent.layout().addWidget(self.title)

        self.editor: Optional[SceneEditor] = None
        self.editor = SceneEditor(self.novel)
        self.editor.close.connect(self._on_close_editor)
        self.ui.pageEditor.layout().addWidget(self.editor.widget)

        self.storymap_view: Optional[StoryMap] = None
        self.stagesModel: Optional[ScenesStageTableModel] = None
        self.stagesProgress: Optional[SceneStageProgressCharts] = None
        self.characters_distribution: Optional[ScenesDistributionWidget] = None

        self.tblModel = ScenesTableModel(novel)
        # self.tblModel.setDragEnabled(not self.novel.is_readonly())
        self.tblModel.setDragEnabled(False)
        self._proxy = ScenesFilterProxyModel()
        self._proxy.setSourceModel(self.tblModel)
        self._proxy.setSortCaseSensitivity(Qt.CaseSensitivity.CaseInsensitive)
        self._proxy.setFilterCaseSensitivity(Qt.CaseSensitivity.CaseInsensitive)
        self.ui.tblScenes.setModel(self._proxy)
        self.ui.tblScenes.horizontalHeader().setFixedHeight(30)
        self.ui.tblScenes.horizontalHeader().setProperty('main-header', True)
        self.ui.tblScenes.verticalHeader().setFixedWidth(40)
        self.ui.tblScenes.verticalHeader().setVisible(True)
        self.tblModel.orderChanged.connect(self._on_scene_moved_in_table)
        self.tblModel.sceneChanged.connect(self._on_scene_changed_in_table)
        self.ui.tblScenes.setColumnWidth(ScenesTableModel.ColTitle, 250)
        self.ui.tblScenes.setColumnWidth(ScenesTableModel.ColCharacters, 170)
        self.ui.tblScenes.setColumnWidth(ScenesTableModel.ColType, 55)
        self.ui.tblScenes.setColumnWidth(ScenesTableModel.ColPov, 60)
        self.ui.tblScenes.setColumnWidth(ScenesTableModel.ColProgress, 55)
        self.ui.tblScenes.setColumnWidth(ScenesTableModel.ColSynopsis, 400)
        self.ui.tblScenes.setItemDelegate(ScenesViewDelegate())
        self.ui.tblScenes.hideColumn(ScenesTableModel.ColTime)

        self.ui.splitterLeft.setSizes([120, 500])

        self._addSceneMenu = MenuWidget(self.ui.btnNewWithMenu)
        self._addSceneMenu.addAction(action('Add scene', IconRegistry.scene_icon(), self._new_scene))
        self._addSceneMenu.addAction(
            action('Add chapter', IconRegistry.chapter_icon(), self.ui.treeChapters.addChapter))

        self.ui.treeChapters.setSettings(TreeSettings(font_incr=2))
        self.ui.treeChapters.setNovel(self.novel, readOnly=self.novel.is_readonly())
        self.ui.treeChapters.chapterSelected.connect(self._on_chapter_selected)
        self.ui.treeChapters.sceneSelected.connect(self.ui.cards.selectCard)
        self.ui.treeChapters.sceneDoubleClicked.connect(self._switch_to_editor)

        self.ui.wgtChapters.setVisible(self.ui.btnChaptersToggle.isChecked())
        self.ui.btnChaptersToggle.setIcon(IconRegistry.chapter_icon())
        self.ui.btnChaptersToggle.setChecked(self.novel.prefs.panels.scene_chapters_sidebar_toggled)
        self._handle_scenes_organization()
        self.ui.btnChaptersToggle.clicked.connect(self._hide_chapters_clicked)
        self.ui.wgtChapters.setVisible(self.ui.btnChaptersToggle.isChecked())

        self._actFilter = ActSelectorButtons(self.novel)
        insert_after(self.ui.widget, self._actFilter, self.ui.lineBeforeActFilter)
        self._actFilter.actToggled.connect(self._proxy.setActsFilter)
        self._actFilter.reset.connect(self._proxy.resetActsFilter)

        self.ui.btnCardsView.setIcon(IconRegistry.cards_icon())
        self.ui.btnTimelineView.setIcon(IconRegistry.from_name('mdi.timeline', color_on=PLOTLYST_SECONDARY_COLOR))
        self.ui.btnTableView.setIcon(IconRegistry.table_icon())
        self.ui.btnStoryStructure.setIcon(IconRegistry.story_structure_icon(color_on=PLOTLYST_SECONDARY_COLOR))
        self.ui.btnStoryStructureSelector.setIcon(IconRegistry.from_name('mdi.chevron-down'))
        self._structureSelectorMenu = StoryStructureSelectorMenu(self.novel, self.ui.btnStoryStructureSelector)
        self._structureSelectorMenu.selected.connect(self._active_story_structure_changed)
        self.ui.btnStoryStructureSelector.setHidden(True)
        self.ui.btnStatusView.setIcon(IconRegistry.progress_check_icon('black'))
        self.ui.btnCharactersDistributionView.setIcon(
            IconRegistry.from_name('fa5s.chess-board', color_on=PLOTLYST_SECONDARY_COLOR))
        self.ui.btnStorymap.setIcon(
            IconRegistry.from_name('mdi.transit-connection-horizontal', color_on=PLOTLYST_SECONDARY_COLOR))

        self.ui.btnStorymap.setVisible(self.novel.prefs.toggled(NovelSetting.Storylines))
        structure_visible = self.novel.prefs.toggled(NovelSetting.Structure)
        self.ui.btnStoryStructure.setVisible(structure_visible)
        self.ui.wdgStoryStructure.setVisible(structure_visible)

        if not app_env.profile().get('storylines', False):
            self.ui.btnStorymap.setHidden(True)
            self.ui.btnGroupViews.removeButton(self.ui.btnStorymap)

        self.setNavigableButtonGroup(self.ui.btnGroupViews)

        self.ui.wdgOrientation.setHidden(True)
        self.ui.rbHorizontal.setIcon(IconRegistry.from_name('fa5s.grip-lines'))
        self.ui.rbVertical.setIcon(IconRegistry.from_name('fa5s.grip-lines-vertical'))
        self.ui.btnStoryMapDisplay.setIcon(IconRegistry.from_name('mdi.source-branch', rotated=90))
        self.ui.btnStoryGridDisplay.setIcon(IconRegistry.from_name('mdi6.timeline-text-outline'))
        incr_font(self.ui.btnStoryMapDisplay, 2)
        incr_icon(self.ui.btnStoryMapDisplay, 2)
        incr_font(self.ui.btnStoryGridDisplay, 2)
        incr_icon(self.ui.btnStoryGridDisplay, 2)
        retain_when_hidden(self.ui.wdgStorymapToolbar)
        self.ui.wdgStorymapSelectors.setHidden(True)

        self.ui.btnStageCustomize.setIcon(IconRegistry.cog_icon())
        transparent(self.ui.btnStageCustomize)
        self.ui.btnStageCustomize.installEventFilter(ButtonPressResizeEventFilter(self.ui.btnStageCustomize))
        self.ui.btnStageCustomize.installEventFilter(OpacityEventFilter(self.ui.btnStageCustomize, enterOpacity=0.7))
        self.ui.btnStageCustomize.clicked.connect(self._customize_stages)

        self.selected_card: Optional[SceneCard] = None
        self._card_filter = SceneCardFilter()
        self._actFilter.actToggled.connect(self._filter_cards)
        self._actFilter.reset.connect(self._filter_cards)
        self.ui.btnStoryStructure.toggled.connect(self._story_structure_toggled)
        self.ui.cards.selectionCleared.connect(self._selection_cleared)
        self.ui.cards.cardSelected.connect(self._card_selected)
        self.ui.cards.cardDoubleClicked.connect(self._on_edit)
        self.ui.cards.cardEntered.connect(lambda x: self.ui.wdgStoryStructure.highlightScene(x.scene))
        self.ui.cards.cardLeft.connect(lambda x: self.ui.wdgStoryStructure.clearHighlights())
        self.ui.cards.cardCustomContextMenuRequested.connect(self._show_card_menu)

        self._storyGrid = ScenesGridWidget(self.novel)
        self._storyGrid.sceneCardSelected.connect(self._story_grid_card_selected)
        self._storyGridToolbar = ScenesGridToolbar()
        self._storyGridToolbar.orientationChanged.connect(self._storyGrid.setOrientation)
        self.ui.pageStoryGrid.layout().addWidget(self._storyGridToolbar,
                                                 alignment=Qt.AlignmentFlag.AlignRight | Qt.AlignmentFlag.AlignTop)
        self.ui.pageStoryGrid.layout().addWidget(self._storyGrid)
        margins(self.ui.pageStoryGrid, left=35)
        margins(self._storyGridToolbar, top=15, bottom=10)

        self.ui.btnPreferences.setIcon(IconRegistry.preferences_icon())
        self.prefs_widget = ScenesPreferencesWidget(self.novel)
        self.prefs_widget.settingToggled.connect(self._scene_prefs_toggled)
        self.prefs_widget.tabChanged.connect(self._scene_prefs_tab_changed)
        self.prefs_widget.cardWidthChanged.connect(self._scene_card_width_changed)
        self.prefs_widget.cardRatioChanged.connect(self._scene_card_ratio_changed)
        self.ui.cards.setCardsWidth(
            self.novel.prefs.setting(NovelSetting.SCENE_CARD_WIDTH, ScenesPreferencesWidget.DEFAULT_CARD_WIDTH))
        menu = MenuWidget(self.ui.btnPreferences)
        apply_white_menu(menu)
        menu.addWidget(self.prefs_widget)

        self.ui.btnGroupViews.buttonToggled.connect(self._switch_view)
        self.ui.btnCardsView.setChecked(True)

        self.ui.wdgStoryStructureParent.setHidden(True)
        self.ui.wdgStoryStructure.setActsClickable(False)
        self.ui.wdgStoryStructure.setBeatsSelectable(True)
        self.ui.wdgStoryStructure.beatToggled.connect(self._beat_toggled)
        self.ui.wdgStoryStructure.setStructure(self.novel)

        self.ui.btnFilter.setIcon(IconRegistry.filter_icon())

        self._scene_filter = SceneFilterWidget(self.novel)
        filterMenu = MenuWidget(self.ui.btnFilter)
        filterMenu.addWidget(self._scene_filter)
        self._toggle_act_filters()
        self._scene_filter.povFilter.characterToggled.connect(self._proxy.setCharacterFilter)
        self._scene_filter.povFilter.characterToggled.connect(self._filter_cards)

        self._actFilter.actClicked.connect(self._scene_filter.wdgActs.setActChecked)
        self._scene_filter.wdgActs.actClicked.connect(self._actFilter.setActChecked)

        self._init_cards()

        self.ui.tblScenes.setContextMenuPolicy(Qt.ContextMenuPolicy.CustomContextMenu)
        self.ui.tblScenes.customContextMenuRequested.connect(self._on_custom_menu_requested)

        self.ui.tblScenes.selectionModel().selectionChanged.connect(self._on_scene_selected)
        self.ui.tblScenes.doubleClicked.connect(self.ui.btnEdit.click)

        self.ui.btnEdit.setIcon(IconRegistry.edit_icon())
        self.ui.btnEdit.clicked.connect(self._on_edit)
        self.ui.btnNew.setIcon(IconRegistry.plus_icon(color='white'))
        self.ui.btnNewWithMenu.setIcon(IconRegistry.plus_icon(color='white'))
        self.ui.btnNew.installEventFilter(ButtonPressResizeEventFilter(self.ui.btnNew))
        self.ui.btnNewWithMenu.installEventFilter(ButtonPressResizeEventFilter(self.ui.btnNewWithMenu))
        self.ui.btnNew.clicked.connect(self._new_scene)
        self.ui.btnDelete.setIcon(IconRegistry.trash_can_icon(color='white'))
        if app_env.is_mac():
            self.ui.btnDelete.setShortcut(QKeySequence('Ctrl+Backspace'))
        self.ui.btnDelete.clicked.connect(self._on_delete)

        if self.novel.is_readonly():
            for btn in [self.ui.btnNew, self.ui.btnNewWithMenu, self.ui.btnDelete]:
                btn.setDisabled(True)
                btn.setToolTip('Option is disabled in Scrivener synchronization mode')
                btn.installEventFilter(InstantTooltipEventFilter(btn))

        self.ui.cards.orderChanged.connect(self._on_scene_cards_swapped)
        self.ui.stackedWidget.setCurrentWidget(self.ui.pageView)

    def close_event(self):
        if self.ui.stackedWidget.currentWidget() == self.ui.pageEditor:
            self.editor.close_event()

    @overrides
    def event_received(self, event: Event):
        if isinstance(event, (CharacterChangedEvent, CharacterDeletedEvent)):
            self._handle_character_changed(event.character)
            return
        elif isinstance(event, SceneChangedEvent):
            self._handle_scene_changed(event.scene)
            return
        elif isinstance(event, SceneDeletedEvent):
            self._handle_scene_deletion(event.scene)
            return
        elif isinstance(event, SceneAddedEvent):
            i = self.novel.scenes.index(event.scene)
            card = self.__init_card_widget(event.scene)
            self.ui.cards.insertAt(i, card)
            self._handle_scene_added()
            return
        elif isinstance(event, SceneEditRequested):
            if self.ui.stackedWidget.currentWidget() is self.ui.pageView:
                self._switch_to_editor(event.scene)
            return
        elif isinstance(event, SceneOrderChangedEvent):
            self.ui.cards.reorderCards(self.novel.scenes)
            self._handle_scene_order_changed()
            return
        elif isinstance(event, SceneStoryBeatChangedEvent):
            self.ui.wdgStoryStructure.toggleBeat(event.beat, event.toggled)
            return
        elif isinstance(event, NovelStoryStructureUpdated):
            self._handle_structure_update()
            return
        elif isinstance(event, NovelSyncEvent):
            self._sync(event)
            return
        elif isinstance(event, NovelPanelCustomizationEvent):
            if isinstance(event, NovelStorylinesToggleEvent):
                self.ui.btnStorymap.setVisible(event.toggled)
                if self.ui.btnStorymap.isChecked():
                    self.ui.btnCardsView.setChecked(True)
            elif isinstance(event, NovelStructureToggleEvent):
                self.ui.btnStoryStructure.setVisible(event.toggled)
                self.ui.wdgStoryStructure.setVisible(event.toggled)
                self.ui.btnStoryStructureSelector.setVisible(
                    event.toggled and self.ui.btnStoryStructure.isChecked() and len(self.novel.story_structures) > 1)
            elif isinstance(event, NovelPovTrackingToggleEvent):
                self.ui.tblScenes.setColumnHidden(self.tblModel.ColPov, not event.toggled)
            elif isinstance(event, NovelScenesOrganizationToggleEvent):
                self._handle_scenes_organization_event()
            return

        super(ScenesOutlineView, self).event_received(event)

    @busy
    @overrides
    def refresh(self):
        self.tblModel.modelReset.emit()
        self.ui.treeChapters.refresh()
        self.ui.btnEdit.setDisabled(True)
        self.ui.btnDelete.setDisabled(True)

        if self.stagesModel:
            self.stagesModel.modelReset.emit()
        if self.stagesProgress:
            self.stagesProgress.refresh()
        if self.characters_distribution:
            self.characters_distribution.refresh()

    def _sync(self, event: NovelSyncEvent):
        self.selected_card = None
        self.ui.cards.clearSelection()

        for scene in event.new_scenes:
            card = self.__init_card_widget(scene)
            self.ui.cards.addCard(card)

        self.ui.cards.reorderCards(self.novel.scenes)
        for card in self.ui.cards.cards():
            card.quickRefresh()

        self.refresh()
        self._filter_cards()

    def _switch_view(self):
        height = 50
        columns = self._default_columns()

        if self.ui.btnStatusView.isChecked():
            self.ui.stackScenes.setCurrentWidget(self.ui.pageStages)
            self.ui.tblScenes.clearSelection()
            if not self.stagesModel:
                self._init_stages_view()
        elif self.ui.btnCardsView.isChecked():
            self.ui.stackScenes.setCurrentWidget(self.ui.pageCards)
            self.ui.tblScenes.clearSelection()
            self.prefs_widget.showCardsTab()
        elif self.ui.btnTimelineView.isChecked():
            self.ui.stackScenes.setCurrentWidget(self.ui.pageStoryGrid)
            self.ui.tblScenes.clearSelection()
        elif self.ui.btnStorymap.isChecked():
            self.ui.stackScenes.setCurrentWidget(self.ui.pageStorymap)
            self.ui.tblScenes.clearSelection()
            self.ui.tblSceneStages.clearSelection()
            if not self.storymap_view:
                self.storymap_view = StoryMap()
                self.ui.scrollAreaStoryMap.layout().addWidget(self.storymap_view)
                self.ui.btnGroupStoryMapView.buttonClicked.connect(self._story_map_mode_clicked)
                self.ui.cbStoryMapDetailed.clicked.connect(self._story_map_mode_clicked)
                self.ui.rbHorizontal.clicked.connect(
                    lambda: self.storymap_view.setOrientation(Qt.Orientation.Horizontal))
                self.ui.rbVertical.clicked.connect(lambda: self.storymap_view.setOrientation(Qt.Orientation.Vertical))
                self._actFilter.actToggled.connect(self.storymap_view.setActsFilter)
                self._actFilter.reset.connect(self.storymap_view.resetActsFilter)
                filters = self._actFilter.actFilters()
                if filters:
                    for k, v in filters.items():
                        self.storymap_view.setActsFilter(k, v)
                self.storymap_view.sceneSelected.connect(self._storymap_scene_selected)
                self.storymap_view.setNovel(self.novel)
        elif self.ui.btnCharactersDistributionView.isChecked():
            self.ui.stackScenes.setCurrentWidget(self.ui.pageCharactersDistribution)
            self.ui.tblScenes.clearSelection()
            self.ui.tblSceneStages.clearSelection()
            if not self.characters_distribution:
                self.characters_distribution = ScenesDistributionWidget(self.novel)
                self.ui.pageCharactersDistribution.layout().addWidget(self.characters_distribution)
                self._actFilter.actToggled.connect(self.characters_distribution.setActsFilter)
                self._actFilter.reset.connect(self.characters_distribution.resetActsFilter)
                filters = self._actFilter.actFilters()
                if filters:
                    for k, v in filters.items():
                        self.characters_distribution.setActsFilter(k, v)
        elif self.ui.btnTableView.isChecked():
            self.ui.stackScenes.setCurrentWidget(self.ui.pageDefault)
            self.ui.tblSceneStages.clearSelection()
            self.prefs_widget.showTableTab()

        self._toggle_table_columns(columns)

        self.ui.tblScenes.verticalHeader().setDefaultSectionSize(height)

        emit_event(self.novel, SceneSelectionClearedEvent(self))

    def _on_scene_selected(self):
        indexes = self.ui.tblScenes.selectedIndexes()
        selection = len(indexes) > 0
        self._enable_action_buttons(selection)
        if selection:
            scene = indexes[0].data(ScenesTableModel.SceneRole)
            if self.ui.treeChapters.isVisible():
                self.ui.treeChapters.selectScene(scene)
            emit_event(self.novel, SceneSelectedEvent(self, scene))

    def _on_chapter_selected(self, chapter: Chapter):
        self.ui.tblScenes.clearSelection()
        if self.selected_card:
            self.selected_card.clearSelection()
            self.selected_card = None
        if not self.novel.is_readonly():
            self.ui.btnDelete.setEnabled(True)
        self.ui.btnEdit.setEnabled(False)

    def _hide_chapters_clicked(self, toggled: bool):
        def select_scene():
            if toggled and self.selected_card:
                self.ui.treeChapters.selectScene(self.selected_card.scene)

        if self.novel.prefs.is_scenes_organization():
            self.ui.btnNew.setHidden(toggled)
            self.ui.btnNewWithMenu.setVisible(toggled)
        else:
            self.ui.btnNew.setVisible(True)
            self.ui.btnNewWithMenu.setHidden(True)
        qtanim.toggle_expansion(self.ui.wgtChapters, toggled, teardown=select_scene)

        if self.novel.prefs.panels.scene_chapters_sidebar_toggled != toggled:
            self.novel.prefs.panels.scene_chapters_sidebar_toggled = toggled
            self.repo.update_novel(self.novel)

    def _on_edit(self):
        scene: Optional[Scene] = self._selected_scene()
        if scene:
            self._switch_to_editor(scene)

    def _selected_scene(self) -> Optional[Scene]:
        if (self.ui.btnCardsView.isChecked() or self.ui.btnTimelineView.isChecked()) and self.selected_card:
            return self.selected_card.scene
        scenes = self.ui.treeChapters.selectedScenes()
        if scenes:
            return scenes[0]
        else:
            indexes = None
            if self.ui.btnTableView.isChecked():
                indexes = self.ui.tblScenes.selectedIndexes()

            if indexes:
                return indexes[0].data(role=ScenesTableModel.SceneRole)
            else:
                return None

    @busy
    def _switch_to_editor(self, scene: Scene):
        self.title.setHidden(True)
        self.ui.stackedWidget.setCurrentWidget(self.ui.pageEditor)
        if self._scene_added is not None:
            self.editor.refresh()
        self.editor.set_scene(scene)
        self.editor.ui.lineTitle.setFocus()

    @busy
    def _on_close_editor(self):
        self.ui.stackedWidget.setCurrentWidget(self.ui.pageView)
        self.title.setVisible(True)
        self._scene_filter.povFilter.updateCharacters(self.novel.pov_characters(), checkAll=True)

        if self._scene_added is not None:
            emit_event(self.novel, SceneAddedEvent(self, self._scene_added), delay=10)

            self._handle_scene_added()
        self._scene_added = None

    @busy
    def _new_scene(self, _):
        scene = self.novel.new_scene()
        self.novel.scenes.append(scene)
        self.repo.insert_scene(self.novel, scene)

        card = self.__init_card_widget(scene)
        self.ui.cards.addCard(card)
        self._scene_added = scene
        self._switch_to_editor(scene)

    def _scene_context_menu(self, scene: Scene) -> MenuWidget:
        menu = MenuWidget()
        unit = 'scene' if self.novel.prefs.is_scenes_organization() else 'chapter'
        menu.addAction(action('Edit', IconRegistry.edit_icon(), self._on_edit))
        action_ = action(f'Insert new {unit}', IconRegistry.plus_icon('black'),
                         partial(self._insert_scene_after, scene))
        action_.setDisabled(self.novel.is_readonly())
        menu.addAction(action_)
        menu.addSeparator()
        action_ = action('Delete', IconRegistry.trash_can_icon(), self.ui.btnDelete.click)
        action_.setDisabled(self.novel.is_readonly())
        menu.addAction(action_)

        return menu

    def _show_card_menu(self, card: SceneCard, _: QPoint):
        menu = self._scene_context_menu(card.scene)
        menu.exec()

    def _init_cards(self):
        self.selected_card = None
        self.ui.cards.clear()

        for scene in self.novel.scenes:
            card = self.__init_card_widget(scene)
            self.ui.cards.addCard(card)

        self._filter_cards()

    def __init_card_widget(self, scene: Scene) -> SceneCard:
        card = SceneCard(scene, self.novel, self.ui.cards)
        card.setDragEnabled(not self.novel.is_readonly())
        return card

    def _filter_cards(self):
        self._card_filter.setActsFilter(self._actFilter.actFilters())
        self._card_filter.setActivePovs(self._scene_filter.povFilter.characters(all=False))
        self.ui.cards.applyFilter(self._card_filter)
        self._storyGrid.applyFilter(self._card_filter)

    def _story_structure_toggled(self, toggled: bool):
        if toggled:
            qtanim.fade_in(self.ui.wdgStoryStructureParent,
                           teardown=lambda: self.ui.wdgStoryStructureParent.setGraphicsEffect(None))
        else:
            qtanim.fade_out(self.ui.wdgStoryStructureParent,
                            teardown=lambda: self.ui.wdgStoryStructureParent.setGraphicsEffect(None))

        if toggled:
            self.ui.btnStoryStructureSelector.setVisible(len(self.novel.story_structures) > 1)
            if self.ui.btnStoryStructureSelector.isVisible():
                self.ui.btnStoryStructure.setProperty('side-button-right', True)
                restyle(self.ui.btnStoryStructure)
        else:
            self.ui.btnStoryStructureSelector.setHidden(True)
            self.ui.btnStoryStructure.setProperty('side-button-right', False)
            restyle(self.ui.btnStoryStructure)

    @busy
    def _active_story_structure_changed(self, structure: StoryStructure):
        emit_event(self.novel, NovelStoryStructureActivationRequest(self, self.novel, structure))

    def _card_selected(self, card: SceneCard):
        if self.selected_card and self.selected_card is not card:
            self.selected_card.clearSelection()
        self.selected_card = card
        self._enable_action_buttons(True)
        if self.ui.treeChapters.isVisible():
            self.ui.treeChapters.selectScene(card.scene)
        emit_event(self.novel, SceneSelectedEvent(self, card.scene))

    def _story_grid_card_selected(self, card: SceneCard):
        real_card = self.ui.cards.card(card.scene)
        real_card.select()

    def _storymap_scene_selected(self, scene: Scene):
        self.ui.wdgStoryStructure.highlightScene(scene)
        if self.ui.treeChapters.isVisible():
            self.ui.treeChapters.selectScene(scene)

    def _selection_cleared(self):
        self._enable_action_buttons(False)
        self.selected_card = None
        self.ui.treeChapters.clearSelection()
        self._storyGrid.cardsView.clearSelection()

    def _enable_action_buttons(self, enabled: bool):
        if not self.novel.is_readonly():
            self.ui.btnDelete.setEnabled(enabled)
        self.ui.btnEdit.setEnabled(enabled)
        self.ui.wdgStoryStructure.activateBeatSelection(enabled)

    def _customize_stages(self):
        items = ItemsEditorPopup.popup(NovelStagesModel(copy.deepcopy(self.novel.stages)))
        if items:
            self.novel.stages.clear()
            self.novel.stages.extend(items)

            for scene in self.novel.scenes:
                if scene.stage not in self.novel.stages:
                    scene.stage = None
                    self.repo.update_scene(scene)

            self.repo.update_novel(self.novel)
            self._init_stages_view()
            emit_event(self.novel, AvailableSceneStagesChanged(self))

    def _init_stages_view(self):
        def change_stage(stage: SceneStage):
            self.stagesProgress.setStage(stage)
            self.ui.btnStageSelector.setText(stage.text)
            self.stagesModel.setHighlightedStage(stage)
            self.novel.prefs.active_stage_id = stage.id
            self.repo.update_novel(self.novel)
            emit_event(self.novel, ActiveSceneStageChanged(self, stage), delay=10)

        def header_clicked(col: int):
            if col > 1:
                stage = self.novel.stages[col - 2]
                change_stage(stage)

        if self.stagesModel:
            self.stagesModel.modelReset.emit()
        else:
            self.stagesModel = ScenesStageTableModel(self.novel)
            self._stages_proxy = ScenesFilterProxyModel()
            self._stages_proxy.setSourceModel(self.stagesModel)
            self._stages_proxy.setSortCaseSensitivity(Qt.CaseSensitivity.CaseInsensitive)
            self._stages_proxy.setFilterCaseSensitivity(Qt.CaseSensitivity.CaseInsensitive)
            self.ui.tblSceneStages.setModel(self._stages_proxy)

            self._actFilter.actToggled.connect(self._stages_proxy.setActsFilter)
            self._actFilter.reset.connect(self._stages_proxy.resetActsFilter)
            filters = self._actFilter.actFilters()
            if filters:
                for k, v in filters.items():
                    self._stages_proxy.setActsFilter(k, v)
            self.ui.tblSceneStages.horizontalHeader().setProperty('main-header', True)
            restyle(self.ui.tblSceneStages.horizontalHeader())
            self.ui.tblSceneStages.horizontalHeader().sectionClicked.connect(header_clicked)
            self.ui.tblSceneStages.verticalHeader().setFixedWidth(40)
            self.ui.tblSceneStages.setColumnWidth(ScenesStageTableModel.ColTitle, 250)

        for col in range(1, self.stagesModel.columnCount()):
            self.ui.tblSceneStages.horizontalHeader().setSectionResizeMode(col, QHeaderView.ResizeMode.ResizeToContents)
            w = self.ui.tblSceneStages.horizontalHeader().sectionSize(col)
            self.ui.tblSceneStages.horizontalHeader().setSectionResizeMode(col, QHeaderView.ResizeMode.Interactive)
            self.ui.tblSceneStages.setColumnWidth(col, w + 10)

        if not self.stagesProgress:
            self.stagesProgress = SceneStageProgressCharts(self.novel)
            self.ui.wdgProgressCharts.layout().addWidget(self.stagesProgress)

            self.ui.tblSceneStages.clicked.connect(
                lambda x: self.stagesModel.changeStage(self._stages_proxy.mapToSource(x)))

            self.ui.btnStageSelector.setOrientation(RotatedButtonOrientation.VerticalBottomToTop)
            self.ui.btnStageSelector.setIcon(IconRegistry.progress_check_icon())

        menu = MenuWidget(self.ui.btnStageSelector)
        for stage in self.novel.stages:
            menu.addAction(action(stage.text, slot=partial(change_stage, stage)))
        menu.addSeparator()
        menu.addAction(action('Customize', IconRegistry.cog_icon(), slot=self._customize_stages))

        if not self.novel.prefs.active_stage_id:
            self.novel.prefs.active_stage_id = self.stagesProgress.stage().id
            self.repo.update_novel(self.novel)
        self.ui.btnStageSelector.setText(self.stagesProgress.stage().text)
        self.stagesModel.setHighlightedStage(self.stagesProgress.stage())

        if self.novel.scenes:
            self.stagesProgress.refresh()
            # if not self.ui.wdgProgressCharts.layout().count():
            #     for i, chartview in enumerate(self.stagesProgress.charts()):
            #         self.ui.wdgProgressCharts.layout().insertWidget(i, chartview)

    def _on_custom_menu_requested(self, pos: QPoint):
        index: QModelIndex = self.ui.tblScenes.indexAt(pos)
        menu = self._scene_context_menu(index.data(ScenesTableModel.SceneRole))
        menu.exec(self.ui.tblScenes.viewport().mapToGlobal(pos))

    def _insert_scene_after(self, scene: Scene, chapter: Optional[Chapter] = None):
        new_scene = self.novel.insert_scene_after(scene, chapter)
        self.repo.insert_scene(self.novel, new_scene)

        ref_card = self.ui.cards.card(scene)
        card = self.__init_card_widget(new_scene)
        self.ui.cards.insertAfter(ref_card, card)

        for card in self.ui.cards.cards():
            card.quickRefresh()

        self._scene_added = new_scene
        self._switch_to_editor(new_scene)

    def _on_delete(self):
        scene: Optional[Scene] = self._selected_scene()
        if scene and delete_scene(self.novel, scene):
            self._handle_scene_deletion(scene)
            emit_event(self.novel, SceneDeletedEvent(self, scene))

        elif not scene:
            chapters = self.ui.treeChapters.selectedChapters()
            if chapters:
                self.ui.treeChapters.removeChapter(chapters[0])

    def _on_scene_cards_swapped(self, scenes: List[Scene], droppedCard: SceneCard):
        droppedScene = droppedCard.scene
        i = scenes.index(droppedScene)
        if i == 0 and len(scenes) > 1:  # first pos
            if scenes[1].chapter:
                droppedScene.chapter = scenes[1].chapter
                self.repo.update_scene(droppedScene)
        elif i == len(scenes) - 1 and i > 0:  # last pos
            droppedScene.chapter = scenes[i - 1].chapter
            self.repo.update_scene(droppedScene)
        elif i < len(scenes) - 1:
            droppedScene.chapter = scenes[i + 1].chapter
            self.repo.update_scene(droppedScene)

        self.novel.scenes[:] = scenes
        self._handle_scene_order_changed()
        self.selected_card = None
        emit_event(self.novel, SceneOrderChangedEvent(self))

    def _on_scene_moved_in_table(self):
        self.ui.cards.reorderCards(self.novel.scenes)
        self._handle_scene_order_changed()
        emit_event(self.novel, SceneOrderChangedEvent(self))

    def _on_scene_changed_in_table(self, scene: Scene):
        emit_event(self.novel, SceneChangedEvent(self, scene))
        self._handle_scene_changed(scene)

    def _handle_scene_changed(self, scene: Scene):
        card = self.ui.cards.card(scene)
        if card:
            card.refresh()

        if self.characters_distribution:
            self.characters_distribution.refreshAverage()

    def _handle_scene_order_changed(self):
        self.repo.update_novel(self.novel)
        for card in self.ui.cards.cards():
            card.quickRefresh()

    def _handle_scene_deletion(self, scene: Scene):
        self.selected_card = None
        self.ui.cards.remove(scene)
        self._update_table_models()

    def _handle_scene_added(self):
        self._update_table_models()

    def _update_table_models(self):
        self.tblModel.modelReset.emit()
        if self.stagesModel:
            self.stagesModel.modelReset.emit()
        if self.stagesProgress:
            self.stagesProgress.refresh()
        if self.characters_distribution:
            self.characters_distribution.refresh()

    @busy
    def _handle_character_changed(self, _: Character):
        self._scene_filter.povFilter.updateCharacters(self.novel.pov_characters(), checkAll=True)
        for card in self.ui.cards.cards():
            card.refreshPov()
            card.refreshCharacters()

    def _handle_structure_update(self):
        if self.ui.btnStoryStructure.isChecked():
            self.ui.btnStoryStructureSelector.setVisible(len(self.novel.story_structures) > 1)
        self._toggle_act_filters()

        self.ui.wdgStoryStructure.setStructure(self.novel)
        if self._selected_scene():
            self.ui.wdgStoryStructure.activateBeatSelection(True)

        for card in self.ui.cards.cards():
            card.refreshBeat()

    def _handle_scenes_organization_event(self):
        self._handle_scenes_organization()
        self.title.refreshTitle()
        for card in self.ui.cards.cards():
            card.quickRefresh()

    def _handle_scenes_organization(self):
        scenes_organized = self.novel.prefs.is_scenes_organization()
        unit = 'scene' if scenes_organized else 'chapter'
        self.ui.btnNewWithMenu.setVisible(scenes_organized and self.ui.btnChaptersToggle.isChecked())
        self.ui.btnNew.setVisible(not scenes_organized or not self.ui.btnChaptersToggle.isChecked())
        self.ui.btnNew.setToolTip(f'Add new {unit}')
        self.ui.btnEdit.setToolTip(f'Edit selected {unit}')
        self.ui.btnDelete.setToolTip(f'Delete {unit}')

    def _story_map_mode_clicked(self):
        if self.ui.btnStoryMapDisplay.isChecked():
            if self.ui.cbStoryMapDetailed.isChecked():
                self.storymap_view.setMode(StoryMapDisplayMode.TITLE)
            else:
                self.storymap_view.setMode(StoryMapDisplayMode.DOTS)
            self.ui.wdgStorymapToolbar.setVisible(True)
        elif self.ui.btnStoryGridDisplay.isChecked():
            self.ui.wdgStorymapToolbar.setVisible(False)
            self.storymap_view.setMode(StoryMapDisplayMode.DETAILED)

    def _scene_prefs_toggled(self, setting: NovelSetting, toggled: bool):
        self.novel.prefs.settings[setting.value] = toggled
        self.repo.update_novel(self.novel)

        if setting.scene_card_setting():
            self.ui.cards.setSetting(setting, toggled)
        elif setting.scene_table_setting():
            self._toggle_table_columns(self._default_columns())

    def _scene_prefs_tab_changed(self, tab_type: ScenePreferencesTabType):
        if tab_type == ScenePreferencesTabType.CARDS:
            self.ui.btnCardsView.setChecked(True)
        elif tab_type == ScenePreferencesTabType.TABLE:
            self.ui.btnTableView.setChecked(True)

    def _scene_card_width_changed(self, width: int):
        self.novel.prefs.settings[NovelSetting.SCENE_CARD_WIDTH.value] = width
        self.repo.update_novel(self.novel)

        self.ui.cards.setCardsWidth(width)

    def _scene_card_ratio_changed(self, ratio: CardSizeRatio):
        self.ui.cards.setCardsSizeRatio(ratio)

    def _default_columns(self) -> List[int]:
        default_columns = [ScenesTableModel.ColTitle]

        if self.novel.prefs.toggled(NovelSetting.SCENE_TABLE_POV):
            default_columns.append(ScenesTableModel.ColPov)
        if app_env.profile().get('storylines') and self.novel.prefs.toggled(NovelSetting.SCENE_TABLE_STORYLINES):
            default_columns.append(ScenesTableModel.ColStorylines)
        if self.novel.prefs.toggled(NovelSetting.SCENE_TABLE_CHARACTERS):
            default_columns.append(ScenesTableModel.ColCharacters)
        if app_env.profile().get('scene-purpose') and self.novel.prefs.toggled(NovelSetting.SCENE_TABLE_PURPOSE):
            default_columns.append(ScenesTableModel.ColType)
        if app_env.profile().get('scene-progression') and self.novel.prefs.toggled(
                NovelSetting.SCENE_TABLE_PLOT_PROGRESS):
            default_columns.append(ScenesTableModel.ColProgress)

        default_columns.append(ScenesTableModel.ColSynopsis)

        return default_columns

    def _toggle_table_columns(self, columns: List[int]):
        for col in range(self.tblModel.columnCount()):
            if col in columns:
                if col == self.tblModel.ColPov:
                    self.ui.tblScenes.setColumnHidden(self.tblModel.ColPov,
                                                      not self.novel.prefs.toggled(NovelSetting.Track_pov))
                else:
                    self.ui.tblScenes.showColumn(col)
                continue
            self.ui.tblScenes.hideColumn(col)

    def _toggle_act_filters(self):
        acts = self.novel.active_story_structure.acts
        self._actFilter.setVisible(acts > 0)
        self._scene_filter.lblActs.setVisible(acts > 0)
        self.ui.lineBeforeActFilter.setVisible(acts > 0)

    def _beat_toggled(self, beat: StoryBeat, toggled: bool):
        if toggled:
            scene = self._selected_scene()
            if scene is None:
                return

            previous_beat = scene.beat(self.novel)
            if previous_beat and previous_beat != beat:
                scene.remove_beat(self.novel)
                self.ui.wdgStoryStructure.toggleBeat(previous_beat, False)
            scene.link_beat(self.novel.active_story_structure, beat)
        else:
            scene = acts_registry.scene(beat)
            scene.remove_beat(self.novel)

        card = self.ui.cards.card(scene)
        card.refreshBeat()
        self.repo.update_scene(scene)
        emit_event(self.novel, SceneStoryBeatChangedEvent(self, scene, beat, toggled=toggled))

        self.title.refreshDistributionChart()
        if self.stagesProgress:
            self.stagesProgress.refresh()<|MERGE_RESOLUTION|>--- conflicted
+++ resolved
@@ -27,12 +27,8 @@
 from PyQt6.QtGui import QKeySequence
 from PyQt6.QtWidgets import QWidget, QHeaderView
 from overrides import overrides
-<<<<<<< HEAD
 from qthandy import incr_font, translucent, clear_layout, busy, bold, sp, transparent, incr_icon, retain_when_hidden, \
     margins
-=======
-from qthandy import incr_font, translucent, busy, bold, sp, transparent, incr_icon, retain_when_hidden
->>>>>>> 862f2845
 from qthandy.filter import InstantTooltipEventFilter, OpacityEventFilter
 from qtmenu import MenuWidget
 
@@ -47,11 +43,7 @@
     CharacterDeletedEvent, \
     NovelAboutToSyncEvent, NovelSyncEvent, NovelStoryStructureActivationRequest, NovelPanelCustomizationEvent, \
     NovelStorylinesToggleEvent, NovelStructureToggleEvent, NovelPovTrackingToggleEvent, SceneAddedEvent, \
-<<<<<<< HEAD
-    SceneStoryBeatChangedEvent, ActiveSceneStageChanged, SceneEditRequested
-=======
-    SceneStoryBeatChangedEvent, ActiveSceneStageChanged, NovelScenesOrganizationToggleEvent
->>>>>>> 862f2845
+    SceneStoryBeatChangedEvent, ActiveSceneStageChanged, SceneEditRequested, NovelScenesOrganizationToggleEvent
 from plotlyst.events import SceneOrderChangedEvent
 from plotlyst.model.novel import NovelStagesModel
 from plotlyst.model.scenes_model import ScenesTableModel, ScenesFilterProxyModel, ScenesStageTableModel
@@ -137,14 +129,9 @@
         super().__init__(novel,
                          [NovelStoryStructureUpdated, CharacterChangedEvent, SceneAddedEvent, SceneChangedEvent,
                           SceneDeletedEvent,
-<<<<<<< HEAD
                           SceneOrderChangedEvent, SceneEditRequested, NovelAboutToSyncEvent, NovelStorylinesToggleEvent,
-                          NovelStructureToggleEvent, NovelPovTrackingToggleEvent, SceneStoryBeatChangedEvent])
-=======
-                          SceneOrderChangedEvent, NovelAboutToSyncEvent, NovelStorylinesToggleEvent,
                           NovelStructureToggleEvent, NovelPovTrackingToggleEvent, NovelScenesOrganizationToggleEvent,
                           SceneStoryBeatChangedEvent])
->>>>>>> 862f2845
         self.ui = Ui_ScenesView()
         self.ui.setupUi(self.widget)
 
