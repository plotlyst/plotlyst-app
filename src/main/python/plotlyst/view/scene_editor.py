--- conflicted
+++ resolved
@@ -26,11 +26,7 @@
 from PyQt6.QtWidgets import QWidget, QTableView
 from overrides import overrides
 from qtanim import fade_in
-<<<<<<< HEAD
-from qthandy import underline, incr_font, margins, pointy, hbox, clear_layout, busy, vbox, retain_when_hidden
-=======
 from qthandy import incr_font, margins, pointy, hbox, clear_layout, busy, vbox, retain_when_hidden
->>>>>>> 239efaba
 from qthandy.filter import OpacityEventFilter
 from qtmenu import MenuWidget
 
