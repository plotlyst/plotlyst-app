"""
Plotlyst
Copyright (C) 2021  Zsolt Kovari

This file is part of Plotlyst.

Plotlyst is free software: you can redistribute it and/or modify
it under the terms of the GNU General Public License as published by
the Free Software Foundation, either version 3 of the License, or
(at your option) any later version.

Plotlyst is distributed in the hope that it will be useful,
but WITHOUT ANY WARRANTY; without even the implied warranty of
MERCHANTABILITY or FITNESS FOR A PARTICULAR PURPOSE.  See the
GNU General Public License for more details.

You should have received a copy of the GNU General Public License
along with this program.  If not, see <https://www.gnu.org/licenses/>.
"""
from typing import Optional

<<<<<<< HEAD
import fbs_runtime.platform
=======
import emoji
>>>>>>> 3af9d472
from PyQt5.QtCore import QObject, pyqtSignal, QSortFilterProxyModel, QModelIndex, QTimer, QItemSelectionModel
from PyQt5.QtGui import QIcon
from PyQt5.QtWidgets import QWidget

from src.main.python.plotlyst.core.client import client
from src.main.python.plotlyst.core.domain import Novel, Scene, ACTION_SCENE, REACTION_SCENE, CharacterArc, \
    VERY_UNHAPPY, \
    UNHAPPY, NEUTRAL, HAPPY, VERY_HAPPY
from src.main.python.plotlyst.model.characters_model import CharactersSceneAssociationTableModel
from src.main.python.plotlyst.model.novel import NovelStoryLinesListModel
from src.main.python.plotlyst.model.scenes_model import ScenesTableModel
from src.main.python.plotlyst.view.common import emoji_font
from src.main.python.plotlyst.view.generated.scene_editor_ui import Ui_SceneEditor
from src.main.python.plotlyst.view.icons import IconRegistry, avatars


class SceneEditor(QObject):
    commands_sent = pyqtSignal(QWidget, list)

    def __init__(self, novel: Novel, scene: Optional[Scene] = None):
        super().__init__()
        self.widget = QWidget()
        self.ui = Ui_SceneEditor()
        self.ui.setupUi(self.widget)
        self.novel = novel

<<<<<<< HEAD
        if not fbs_runtime.platform.is_mac():
            self.ui.tabWidget.setTabIcon(self.ui.tabWidget.indexOf(self.ui.tabGeneral),
                                         IconRegistry.general_info_icon())
            self.ui.tabWidget.setTabIcon(self.ui.tabWidget.indexOf(self.ui.tabNotes), IconRegistry.notes_icon())

        self.ui.btnVeryUnhappy.setIcon(IconRegistry.emotion_icon_from_feeling(VERY_UNHAPPY))
        self.ui.btnUnHappy.setIcon(IconRegistry.emotion_icon_from_feeling(UNHAPPY))
        self.ui.btnNeutral.setIcon(IconRegistry.emotion_icon_from_feeling(NEUTRAL))
        self.ui.btnHappy.setIcon(IconRegistry.emotion_icon_from_feeling(HAPPY))
        self.ui.btnVeryHappy.setIcon(IconRegistry.emotion_icon_from_feeling(VERY_HAPPY))

=======
        self._emoji_font = emoji_font(24)

        self.ui.btnVeryUnhappy.setFont(self._emoji_font)
        self.ui.btnVeryUnhappy.setText(emoji.emojize(':fearful_face:'))
        self.ui.btnUnHappy.setFont(self._emoji_font)
        self.ui.btnUnHappy.setText(emoji.emojize(':worried_face:'))
        self.ui.btnNeutral.setFont(self._emoji_font)
        self.ui.btnNeutral.setText(emoji.emojize(':neutral_face:'))
        self.ui.btnHappy.setFont(self._emoji_font)
        self.ui.btnHappy.setText(emoji.emojize(':slightly_smiling_face:'))
        self.ui.btnVeryHappy.setFont(self._emoji_font)
        self.ui.btnVeryHappy.setText(emoji.emojize(':smiling_face_with_smiling_eyes:'))

        self.ui.btnDisaster.setIcon(IconRegistry.disaster_icon(color='grey'))
        self.ui.btnResolution.setIcon(IconRegistry.success_icon(color='grey'))

        self.ui.lblDayEmoji.setFont(self._emoji_font)
        self.ui.lblDayEmoji.setText(emoji.emojize(':spiral_calendar:'))
        self.ui.lblPovEmoji.setFont(self._emoji_font)
        self.ui.lblPovEmoji.setText(emoji.emojize(':bust_in_silhouette:'))
        self.ui.lblTitleEmoji.setFont(self._emoji_font)
        self.ui.lblTitleEmoji.setText(emoji.emojize(':clapper_board:'))
        self.ui.lblSynopsisEmoji.setFont(self._emoji_font)
        self.ui.lblSynopsisEmoji.setText(emoji.emojize(':scroll:'))
        self.ui.lblBeatEmoji.setFont(self._emoji_font)
        self.ui.lblBeatEmoji.setText(emoji.emojize(':performing_arts:'))

        self.ui.cbPov.addItem('Select POV...', None)
>>>>>>> 3af9d472
        self.ui.cbPov.addItem('', None)
        for char in self.novel.characters:
            self.ui.cbPov.addItem(QIcon(avatars.pixmap(char)), char.name, char)
        self.ui.cbPov.view().setRowHidden(0, True)

        self.ui.cbType.setItemIcon(1, IconRegistry.action_scene_icon())
        self.ui.cbType.setItemIcon(2, IconRegistry.reaction_scene_icon())
        self.ui.cbType.currentTextChanged.connect(self._on_type_changed)
        self.ui.cbConflict.toggled.connect(self._on_conflict_toggled)

        self.ui.cbPivotal.view().setRowHidden(0, True)

        self.story_line_model = NovelStoryLinesListModel(self.novel)
        self.ui.lstStoryLines.setModel(self.story_line_model)
        self.story_line_model.selection_changed.connect(self._save_scene)

        self.scenes_model = ScenesTableModel(self.novel)
        self.ui.lstScenes.setModel(self.scenes_model)
        self.ui.lstScenes.setModelColumn(ScenesTableModel.ColTitle)
        self.ui.lstScenes.clicked.connect(self._new_scene_selected)

        self.ui.btnClose.setIcon(IconRegistry.return_icon())
        self.ui.btnClose.clicked.connect(self._on_close)
        self.ui.btnPrevious.setIcon(IconRegistry.arrow_left_thick_icon())
        self.ui.btnPrevious.clicked.connect(self._on_previous_scene)
        self.ui.btnNext.setIcon(IconRegistry.arrow_right_thick_icon())
        self.ui.btnNext.clicked.connect(self._on_next_scene)

        self._save_timer = QTimer()
        self._save_timer.setInterval(500)
        self._save_timer.timeout.connect(self._save_scene)

        self._save_enabled = False
        self._update_view(scene)

        self.ui.cbPov.currentIndexChanged.connect(self._on_pov_changed)
        self.ui.sbDay.valueChanged.connect(self._save_scene)
        self.ui.cbPivotal.currentIndexChanged.connect(self._save_scene)
        self.ui.cbType.currentIndexChanged.connect(self._save_scene)
        self.ui.textEvent1.textChanged.connect(self._pending_save)
        self.ui.textEvent2.textChanged.connect(self._pending_save)
        self.ui.textEvent3.textChanged.connect(self._pending_save)
        self.ui.lineTitle.textEdited.connect(self._pending_save)
        self.ui.textSynopsis.textChanged.connect(self._pending_save)
        self.ui.textNotes.textChanged.connect(self._pending_save)
        self.ui.btnGroupArc.buttonClicked.connect(self._save_scene)
        self.ui.btnDisaster.toggled.connect(self._on_disaster_toggled)
        self.ui.btnResolution.toggled.connect(self._on_resolution_toggled)

    def _update_view(self, scene: Optional[Scene] = None):
        if scene:
            self.scene = scene
            self._new_scene = False
            index = self.scenes_model.index(self.scene.sequence, ScenesTableModel.ColTitle)
            self.ui.lstScenes.selectionModel().select(index, QItemSelectionModel.Select)
        else:
            self.scene = Scene('')
            self._new_scene = True

        if self.scene.pov:
            self.ui.cbPov.setCurrentText(self.scene.pov.name)
            self._enable_arc_buttons(True)
        else:
            self.ui.cbPov.setCurrentIndex(0)
            self._enable_arc_buttons(False)

        self.ui.sbDay.setValue(self.scene.day)

        if self.scene.type:
            self.ui.cbType.setCurrentText(self.scene.type)
        else:
            self.ui.cbType.setCurrentIndex(1)
        self._on_type_changed(self.ui.cbType.currentText())

        self.ui.textEvent1.setText(self.scene.beginning)
        self.ui.textEvent2.setText(self.scene.middle)
        self.ui.textEvent3.setText(self.scene.end)

        self.ui.lineTitle.setText(self.scene.title)
        self.ui.textSynopsis.setText(self.scene.synopsis)
        if self.scene.pivotal:
            self.ui.cbPivotal.setCurrentText(self.scene.pivotal)
        else:
            self.ui.cbPivotal.setCurrentIndex(0)
        self.ui.textNotes.setPlainText(self.scene.notes)

        self._characters_model = CharactersSceneAssociationTableModel(self.novel, self.scene)
        self._characters_model.selection_changed.connect(self._save_scene)
        self._characters_proxy_model = QSortFilterProxyModel()
        self._characters_proxy_model.setSourceModel(self._characters_model)
        self.ui.tblCharacters.setModel(self._characters_proxy_model)

        self.story_line_model.selected.clear()
        for story_line in self.scene.story_lines:
            self.story_line_model.selected.add(story_line)
        self.story_line_model.modelReset.emit()

        if self._new_scene:
            self.ui.btnPrevious.setDisabled(True)
            self.ui.btnPrevious.setHidden(True)
            self.ui.btnNext.setDisabled(True)
            self.ui.btnNext.setHidden(True)
        else:
            if self.scene.sequence == 0:
                self.ui.btnPrevious.setDisabled(True)
            else:
                self.ui.btnPrevious.setEnabled(True)
            if self.scene.sequence == len(self.novel.scenes) - 1:
                self.ui.btnNext.setDisabled(True)
            else:
                self.ui.btnNext.setEnabled(True)

        for char_arc in self.scene.arcs:
            if scene.pov and char_arc.character == scene.pov:
                if char_arc.arc == VERY_UNHAPPY:
                    self.ui.btnVeryUnhappy.setChecked(True)
                elif char_arc.arc == UNHAPPY:
                    self.ui.btnUnHappy.setChecked(True)
                elif char_arc.arc == NEUTRAL:
                    self.ui.btnNeutral.setChecked(True)
                elif char_arc.arc == HAPPY:
                    self.ui.btnHappy.setChecked(True)
                elif char_arc.arc == VERY_HAPPY:
                    self.ui.btnVeryHappy.setChecked(True)

        self._save_enabled = True

    def _on_type_changed(self, text: str):
        if text == ACTION_SCENE:
            self.ui.lblType1.setText('Goal:')
            self.ui.textEvent1.setPlaceholderText('Scene goal')
            self.ui.lblType2.setText('Conflict:')
            if not self.scene.without_action_conflict:
                self.ui.textEvent2.setPlaceholderText('Conflict throughout the scene')
            if self.scene.action_resolution:
                self.ui.btnResolution.setChecked(True)
            else:
                self.ui.btnDisaster.setChecked(True)
            if self.ui.btnDisaster.isChecked():
                self.ui.lblType3.setText('Disaster:')
                self.ui.textEvent3.setPlaceholderText('Disaster in the end')
            elif self.ui.btnResolution.isChecked():
                self.ui.lblType3.setText('Resolution:')
                self.ui.textEvent3.setPlaceholderText('Resolution in the end')
            self.ui.btnDisaster.setVisible(True)
            self.ui.btnResolution.setVisible(True)
            self.ui.cbConflict.setVisible(True)
            self.ui.cbConflict.setChecked(not self.scene.without_action_conflict)

            return
        elif text == REACTION_SCENE:
            self.ui.btnDisaster.setHidden(True)
            self.ui.btnResolution.setHidden(True)
            self.ui.lblType1.setText('Reaction:')
            self.ui.textEvent1.setPlaceholderText('Reaction in the beginning')
            self.ui.lblType2.setText('Dilemma:')
            self.ui.textEvent2.setPlaceholderText('Dilemma throughout the scene')
            self.ui.lblType3.setText('Decision:')
            self.ui.textEvent3.setPlaceholderText('Decision in the end')
        else:
            self.ui.lblType1.setText('Beginning:')
            self.ui.textEvent1.setPlaceholderText('Beginning event of the scene')
            self.ui.lblType2.setText('Middle:')
            self.ui.textEvent2.setPlaceholderText('Middle part of the scene')
            self.ui.lblType3.setText('End:')
            self.ui.textEvent3.setPlaceholderText('Ending of the scene')

        self.ui.lblType2.setVisible(True)
        self.ui.btnDisaster.setHidden(True)
        self.ui.btnResolution.setHidden(True)
        self.ui.cbConflict.setHidden(True)

    def _on_disaster_toggled(self):
        self.ui.lblType3.setText('Disaster:')
        self.ui.textEvent3.setPlaceholderText('Disaster in the end')

    def _on_resolution_toggled(self):
        self.ui.lblType3.setText('Resolution:')
        self.ui.textEvent3.setPlaceholderText('Resolution in the end')

    def _on_conflict_toggled(self, toggled: bool):
        if toggled:
            self.ui.textEvent2.setPlaceholderText('Conflict throughout the scene')
        else:
            self.ui.textEvent2.setText('')
            self.ui.textEvent2.setPlaceholderText('There is no conflict in this scene')
        self.ui.textEvent2.setEnabled(toggled)

    def _pending_save(self):
        if self._save_enabled:
            self._save_timer.start(500)

    def _enable_arc_buttons(self, enabled: bool):
        self.ui.lblArc.setVisible(enabled)
        self.ui.btnVeryUnhappy.setVisible(enabled)
        self.ui.btnUnHappy.setVisible(enabled)
        self.ui.btnNeutral.setVisible(enabled)
        self.ui.btnHappy.setVisible(enabled)
        self.ui.btnVeryHappy.setVisible(enabled)

    def _on_pov_changed(self):
        pov = self.ui.cbPov.currentData()
        if pov:
            self.scene.pov = pov
            self._enable_arc_buttons(True)
        else:
            self.scene.pov = None
            self._enable_arc_buttons(False)
        self._characters_model.update()
        self._save_scene()

    def _save_scene(self):
        self._save_timer.stop()
        if not self._save_enabled:
            return

        self.scene.title = self.ui.lineTitle.text()
        self.scene.synopsis = self.ui.textSynopsis.toPlainText()
        self.scene.type = self.ui.cbType.currentText()
        self.scene.beginning = self.ui.textEvent1.toPlainText()
        if self.scene.type == ACTION_SCENE:
            self.scene.without_action_conflict = not self.ui.cbConflict.isChecked()
            self.scene.action_resolution = self.ui.btnResolution.isChecked()
        self.scene.middle = self.ui.textEvent2.toPlainText()
        self.scene.end = self.ui.textEvent3.toPlainText()
        self.scene.day = self.ui.sbDay.value()
        self.scene.notes = self.ui.textNotes.toPlainText()

        if self.ui.cbPivotal.currentIndex() > 0:
            self.scene.pivotal = self.ui.cbPivotal.currentText()
        self.scene.story_lines.clear()
        for story_line in self.story_line_model.selected:
            self.scene.story_lines.append(story_line)

        arc = NEUTRAL
        if self.ui.btnVeryUnhappy.isChecked():
            arc = VERY_UNHAPPY
        elif self.ui.btnUnHappy.isChecked():
            arc = UNHAPPY
        elif self.ui.btnHappy.isChecked():
            arc = HAPPY
        elif self.ui.btnVeryHappy.isChecked():
            arc = VERY_HAPPY

        self.scene.arcs.clear()
        if self.scene.pov:
            self.scene.arcs.append(CharacterArc(arc, self.scene.pov))

        if self._new_scene:
            self.novel.scenes.append(self.scene)
            self.scene.sequence = self.novel.scenes.index(self.scene)
            client.insert_scene(self.novel, self.scene)
        else:
            client.update_scene(self.scene)
        self._new_scene = False

    def _on_close(self):
        self._save_scene()

    def _on_previous_scene(self):
        row = self.scene.sequence - 1
        self.ui.lstScenes.selectionModel().select(self.scenes_model.index(row, ScenesTableModel.ColTitle),
                                                  QItemSelectionModel.ClearAndSelect)
        self._new_scene_selected(self.scenes_model.index(row, 0))

    def _on_next_scene(self):
        row = self.scene.sequence + 1
        self.ui.lstScenes.selectionModel().select(self.scenes_model.index(row, ScenesTableModel.ColTitle),
                                                  QItemSelectionModel.ClearAndSelect)
        self._new_scene_selected(self.scenes_model.index(row, 0))

    def _new_scene_selected(self, index: QModelIndex):
        scene = self.scenes_model.data(index, role=ScenesTableModel.SceneRole)
        self._save_enabled = False
        self._update_view(scene)<|MERGE_RESOLUTION|>--- conflicted
+++ resolved
@@ -19,11 +19,7 @@
 """
 from typing import Optional
 
-<<<<<<< HEAD
-import fbs_runtime.platform
-=======
 import emoji
->>>>>>> 3af9d472
 from PyQt5.QtCore import QObject, pyqtSignal, QSortFilterProxyModel, QModelIndex, QTimer, QItemSelectionModel
 from PyQt5.QtGui import QIcon
 from PyQt5.QtWidgets import QWidget
@@ -50,19 +46,6 @@
         self.ui.setupUi(self.widget)
         self.novel = novel
 
-<<<<<<< HEAD
-        if not fbs_runtime.platform.is_mac():
-            self.ui.tabWidget.setTabIcon(self.ui.tabWidget.indexOf(self.ui.tabGeneral),
-                                         IconRegistry.general_info_icon())
-            self.ui.tabWidget.setTabIcon(self.ui.tabWidget.indexOf(self.ui.tabNotes), IconRegistry.notes_icon())
-
-        self.ui.btnVeryUnhappy.setIcon(IconRegistry.emotion_icon_from_feeling(VERY_UNHAPPY))
-        self.ui.btnUnHappy.setIcon(IconRegistry.emotion_icon_from_feeling(UNHAPPY))
-        self.ui.btnNeutral.setIcon(IconRegistry.emotion_icon_from_feeling(NEUTRAL))
-        self.ui.btnHappy.setIcon(IconRegistry.emotion_icon_from_feeling(HAPPY))
-        self.ui.btnVeryHappy.setIcon(IconRegistry.emotion_icon_from_feeling(VERY_HAPPY))
-
-=======
         self._emoji_font = emoji_font(24)
 
         self.ui.btnVeryUnhappy.setFont(self._emoji_font)
@@ -91,7 +74,6 @@
         self.ui.lblBeatEmoji.setText(emoji.emojize(':performing_arts:'))
 
         self.ui.cbPov.addItem('Select POV...', None)
->>>>>>> 3af9d472
         self.ui.cbPov.addItem('', None)
         for char in self.novel.characters:
             self.ui.cbPov.addItem(QIcon(avatars.pixmap(char)), char.name, char)
