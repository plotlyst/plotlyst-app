--- conflicted
+++ resolved
@@ -95,10 +95,10 @@
 
 
 @dataclass
-<<<<<<< HEAD
 class ManuscriptLanguageChanged(Event):
     lang: str
-=======
+
+
+@dataclass
 class ToggleOutlineViewTitle(Event):
-    visible: bool
->>>>>>> 420e78fe
+    visible: bool